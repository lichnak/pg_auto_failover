--- conflicted
+++ resolved
@@ -230,10 +230,7 @@
 	&do_standby_,
 	&do_show_commands,
 	&do_pg_commands,
-<<<<<<< HEAD
 	&do_service_commands,
-=======
->>>>>>> 11b1ec1d
 	NULL
 };
 
