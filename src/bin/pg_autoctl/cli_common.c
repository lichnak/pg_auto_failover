/*
 * src/bin/pg_autoctl/cli_common.c
 *     Implementation of a CLI which lets you run individual keeper routines
 *     directly
 *
 * Copyright (c) Microsoft Corporation. All rights reserved.
 * Licensed under the PostgreSQL License.
 *
 */
#include <errno.h>
#include <inttypes.h>
#include <getopt.h>
#include <signal.h>

#include "commandline.h"

#include "cli_common.h"
#include "cli_root.h"
#include "commandline.h"
#include "env_utils.h"
#include "ipaddr.h"
#include "keeper.h"
#include "keeper_config.h"
#include "log.h"
#include "monitor.h"
#include "monitor_config.h"
#include "parsing.h"
#include "pgsetup.h"
#include "pgsql.h"
#include "state.h"
#include "service.h"
#include "string_utils.h"

/* handle command line options for our setup. */
KeeperConfig keeperOptions;
bool allowRemovingPgdata = false;
bool createAndRun = false;
bool outputJSON = false;
int ssl_flag = 0;

static void stop_postgres_and_remove_pgdata_and_config(ConfigFilePaths *pathnames,
													   PostgresSetup *pgSetup);


/*
 * cli_common_keeper_getopts parses the CLI options for the pg_autoctl create
 * postgres command, and others such as pg_autoctl do discover. An example of a
 * long_options parameter would look like this:
 *
 *	static struct option long_options[] = {
 *		{ "pgctl", required_argument, NULL, 'C' },
 *		{ "pgdata", required_argument, NULL, 'D' },
 *		{ "pghost", required_argument, NULL, 'H' },
 *		{ "pgport", required_argument, NULL, 'p' },
 *		{ "listen", required_argument, NULL, 'l' },
 *		{ "proxyport", required_argument, NULL, 'y' },
 *		{ "username", required_argument, NULL, 'U' },
 *		{ "auth", required_argument, NULL, 'A' },
 *		{ "skip-pg-hba", required_argument, NULL, 'S' },
 *		{ "dbname", required_argument, NULL, 'd' },
 *		{ "nodename", required_argument, NULL, 'n' },
 *		{ "formation", required_argument, NULL, 'f' },
 *		{ "group", required_argument, NULL, 'g' },
 *		{ "monitor", required_argument, NULL, 'm' },
 *		{ "disable-monitor", no_argument, NULL, 'M' },
 *		{ "allow-removing-pgdata", no_argument, NULL, 'R' },
 *		{ "version", no_argument, NULL, 'V' },
 *		{ "verbose", no_argument, NULL, 'v' },
 *		{ "quiet", no_argument, NULL, 'q' },
 *		{ "help", no_argument, NULL, 'h' },
 *		{ "candidate-priority", required_argument, NULL, 'P'},
 *		{ "replication-quorum", required_argument, NULL, 'r'},
 *		{ "help", no_argument, NULL, 0 },
 *		{ "run", no_argument, NULL, 'x' },
 *      { "ssl-self-signed", no_argument, NULL, 's' },
 *      { "no-ssl", no_argument, NULL, 'N' },
 *      { "ssl-ca-file", required_argument, &ssl_flag, SSL_CA_FILE_FLAG },
 *      { "server-cert", required_argument, &ssl_flag, SSL_SERVER_CRT_FLAG },
 *      { "server-key", required_argument, &ssl_flag, SSL_SERVER_KEY_FLAG },
 *      { "ssl-mode", required_argument, &ssl_flag, SSL_MODE_FLAG },
 *		{ NULL, 0, NULL, 0 }
 *	};
 *
 */
int
cli_common_keeper_getopts(int argc, char **argv,
						  struct option *long_options,
						  const char *optstring,
						  KeeperConfig *options,
						  SSLCommandLineOptions *sslCommandLineOptions)
{
	KeeperConfig LocalOptionConfig = { 0 };
	int c, option_index = 0, errors = 0;
	int verboseCount = 0;

	/* force some non-zero default values */
	LocalOptionConfig.monitorDisabled = false;
	LocalOptionConfig.groupId = -1;
	LocalOptionConfig.network_partition_timeout = -1;
	LocalOptionConfig.prepare_promotion_catchup = -1;
	LocalOptionConfig.prepare_promotion_walreceiver = -1;
	LocalOptionConfig.postgresql_restart_failure_timeout = -1;
	LocalOptionConfig.postgresql_restart_failure_max_retries = -1;
	LocalOptionConfig.pgSetup.settings.candidatePriority =
		FAILOVER_NODE_CANDIDATE_PRIORITY;
	LocalOptionConfig.pgSetup.settings.replicationQuorum =
		FAILOVER_NODE_REPLICATION_QUORUM;


	optind = 0;

	while ((c = getopt_long(argc, argv,
							optstring, long_options, &option_index)) != -1)
	{
		/*
		 * The switch statement is ready for all the common letters of the
		 * different nodes that `pg_autoctl create` knows how to deal with. The
		 * parameter optstring restrict which letters we are going to actually
		 * parsed, and there's no command that has all of them.
		 */
		switch (c)
		{
			case 'C':
			{
				/* { "pgctl", required_argument, NULL, 'C' } */
				strlcpy(LocalOptionConfig.pgSetup.pg_ctl, optarg, MAXPGPATH);
				log_trace("--pg_ctl %s", LocalOptionConfig.pgSetup.pg_ctl);
				break;
			}

			case 'D':
			{
				/* { "pgdata", required_argument, NULL, 'D' } */
				strlcpy(LocalOptionConfig.pgSetup.pgdata, optarg, MAXPGPATH);
				log_trace("--pgdata %s", LocalOptionConfig.pgSetup.pgdata);
				break;
			}

			case 'H':
			{
				/* { "pghost", required_argument, NULL, 'h' } */
				strlcpy(LocalOptionConfig.pgSetup.pghost, optarg, _POSIX_HOST_NAME_MAX);
				log_trace("--pghost %s", LocalOptionConfig.pgSetup.pghost);
				break;
			}

			case 'p':
			{
				/* { "pgport", required_argument, NULL, 'p' } */
				if (!stringToInt(optarg, &LocalOptionConfig.pgSetup.pgport))
				{
					log_error("Failed to parse --pgport number \"%s\"",
							  optarg);
					errors++;
				}
				log_trace("--pgport %d", LocalOptionConfig.pgSetup.pgport);
				break;
			}

			case 'l':
			{
				/* { "listen", required_argument, NULL, 'l' } */
				strlcpy(LocalOptionConfig.pgSetup.listen_addresses, optarg, MAXPGPATH);
				log_trace("--listen %s", LocalOptionConfig.pgSetup.listen_addresses);
				break;
			}

			case 'y':
			{
				/* { "proxyport", required_argument, NULL,'y' } */
				if (!stringToInt(optarg, &LocalOptionConfig.pgSetup.proxyport))
				{
					log_error("Failed to parse --proxyport number \"%s\"",
							  optarg);
					errors++;
				}
				log_trace("--proxy %d", LocalOptionConfig.pgSetup.proxyport);
				break;
			}

			case 'U':
			{
				/* { "username", required_argument, NULL, 'U' } */
				strlcpy(LocalOptionConfig.pgSetup.username, optarg, NAMEDATALEN);
				log_trace("--username %s", LocalOptionConfig.pgSetup.username);
				break;
			}

			case 'A':
			{
				/* { "auth", required_argument, NULL, 'A' }, */
				if (!IS_EMPTY_STRING_BUFFER(LocalOptionConfig.pgSetup.authMethod))
				{
					errors++;
					log_error("Please use either --auth or --skip-pg-hba");
				}

				strlcpy(LocalOptionConfig.pgSetup.authMethod, optarg, NAMEDATALEN);
				log_trace("--auth %s", LocalOptionConfig.pgSetup.authMethod);
				break;
			}

			case 'S':
			{
				/* { "skip-pg-hba", required_argument, NULL, 'S' }, */
				if (!IS_EMPTY_STRING_BUFFER(LocalOptionConfig.pgSetup.authMethod))
				{
					errors++;
					log_error("Please use either --auth or --skip-pg-hba");
				}

				strlcpy(LocalOptionConfig.pgSetup.authMethod,
						SKIP_HBA_AUTH_METHOD,
						NAMEDATALEN);
				log_trace("--skip-pg-hba");
				break;
			}

			case 'd':
			{
				/* { "dbname", required_argument, NULL, 'd' } */
				strlcpy(LocalOptionConfig.pgSetup.dbname, optarg, NAMEDATALEN);
				log_trace("--dbname %s", LocalOptionConfig.pgSetup.dbname);
				break;
			}

			case 'n':
			{
				/* { "nodename", required_argument, NULL, 'n' } */
				strlcpy(LocalOptionConfig.nodename, optarg, _POSIX_HOST_NAME_MAX);
				log_trace("--nodename %s", LocalOptionConfig.nodename);
				break;
			}

			case 'f':
			{
				/* { "formation", required_argument, NULL, 'f' } */
				strlcpy(LocalOptionConfig.formation, optarg, NAMEDATALEN);
				log_trace("--formation %s", LocalOptionConfig.formation);
				break;
			}

			case 'g':
			{
				/* { "group", required_argument, NULL, 'g' } */
				if (!stringToInt(optarg, &LocalOptionConfig.groupId))
				{
					log_fatal("--group argument is not a valid group ID: \"%s\"",
							  optarg);
					exit(EXIT_CODE_BAD_ARGS);
				}
				log_trace("--group %d", LocalOptionConfig.groupId);
				break;
			}

			case 'm':
			{
				/* { "monitor", required_argument, NULL, 'm' } */
				if (!validate_connection_string(optarg))
				{
					log_fatal("Failed to parse --monitor connection string, "
							  "see above for details.");
					exit(EXIT_CODE_BAD_ARGS);
				}
				strlcpy(LocalOptionConfig.monitor_pguri, optarg, MAXCONNINFO);
				log_trace("--monitor %s", LocalOptionConfig.monitor_pguri);
				break;
			}

			case 'M':
			{
				/* { "disable-monitor", required_argument, NULL, 'M' }, */
				LocalOptionConfig.monitorDisabled = true;
				log_trace("--disable-monitor");
				break;
			}

			case 'R':
			{
				/* { "allow-removing-pgdata", no_argument, NULL, 'R' } */
				allowRemovingPgdata = true;
				log_trace("--allow-removing-pgdata");
				break;
			}

			case 'P':
			{
				/* { "candidate-priority", required_argument, NULL, 'P'} */
				int candidatePriority = strtol(optarg, NULL, 10);
				if (errno == EINVAL || candidatePriority < 0 || candidatePriority > 100)
				{
					log_fatal("--candidate-priority argument is not valid."
							  " Valid values are integers from 0 to 100. ");
					exit(EXIT_CODE_BAD_ARGS);
				}

				LocalOptionConfig.pgSetup.settings.candidatePriority = candidatePriority;
				log_trace("--candidate-priority %d", candidatePriority);
				break;
			}

			case 'r':
			{
				/* { "replication-quorum", required_argument, NULL, 'r'} */
				bool replicationQuorum = false;

				if (!parse_bool(optarg, &replicationQuorum))
				{
					log_fatal("--replication-quorum argument is not valid."
							  " Valid values are \"true\" or \"false\".");
					exit(EXIT_CODE_BAD_ARGS);
				}

				LocalOptionConfig.pgSetup.settings.replicationQuorum = replicationQuorum;
				log_trace("--replication-quorum %s", boolToString(replicationQuorum));
				break;
			}

			case 'V':
			{
				/* keeper_cli_print_version prints version and exits. */
				keeper_cli_print_version(argc, argv);
				break;
			}

			case 'v':
			{
				++verboseCount;
				switch (verboseCount)
				{
					case 1:
					{
						log_set_level(LOG_INFO);
						break;
					}

					case 2:
					{
						log_set_level(LOG_DEBUG);
						break;
					}

					default:
					{
						log_set_level(LOG_TRACE);
						break;
					}
				}
				break;
			}

			case 'q':
			{
				log_set_level(LOG_ERROR);
				break;
			}

			case 'h':
			{
				commandline_help(stderr);
				exit(EXIT_CODE_QUIT);
				break;
			}

			case 'x':
			{
				/* { "run", no_argument, NULL, 'x' }, */
				createAndRun = true;
				log_trace("--run");
				break;
			}

			case 's':
			{
				/* { "ssl-self-signed", no_argument, NULL, 's' }, */
				if (!cli_getopt_accept_ssl_options(SSL_CLI_SELF_SIGNED,
												   *sslCommandLineOptions))
				{
					errors++;
					break;
				}
				*sslCommandLineOptions = SSL_CLI_SELF_SIGNED;

				LocalOptionConfig.pgSetup.ssl.active = 1;
				LocalOptionConfig.pgSetup.ssl.createSelfSignedCert = true;
				log_trace("--ssl-self-signed");
				break;
			}

			case 'N':
			{
				/* { "no-ssl", no_argument, NULL, 'N' }, */
				if (!cli_getopt_accept_ssl_options(SSL_CLI_NO_SSL,
												   *sslCommandLineOptions))
				{
					errors++;
					break;
				}
				*sslCommandLineOptions = SSL_CLI_NO_SSL;

				LocalOptionConfig.pgSetup.ssl.active = 0;
				LocalOptionConfig.pgSetup.ssl.createSelfSignedCert = false;
				log_trace("--no-ssl");
				break;
			}

			/*
			 * { "ssl-ca-file", required_argument, &ssl_flag, SSL_CA_FILE_FLAG }
			 * { "ssl-crl-file", required_argument, &ssl_flag, SSL_CA_FILE_FLAG }
			 * { "server-cert", required_argument, &ssl_flag, SSL_SERVER_CRT_FLAG }
			 * { "server-key", required_argument, &ssl_flag, SSL_SERVER_KEY_FLAG }
			 * { "ssl-mode", required_argument, &ssl_flag, SSL_MODE_FLAG },
			 */
			case 0:
			{
				if (ssl_flag != SSL_MODE_FLAG)
				{
					if (!cli_getopt_accept_ssl_options(SSL_CLI_USER_PROVIDED,
													   *sslCommandLineOptions))
					{
						errors++;
						break;
					}

					*sslCommandLineOptions = SSL_CLI_USER_PROVIDED;
					LocalOptionConfig.pgSetup.ssl.active = 1;
				}

				if (!cli_getopt_ssl_flags(ssl_flag,
										  optarg,
										  &(LocalOptionConfig.pgSetup)))
				{
					errors++;
				}
				break;
			}

			default:
			{
				/* getopt_long already wrote an error message */
				errors++;
				break;
			}
		}
	}

	if (errors > 0)
	{
		commandline_help(stderr);
		exit(EXIT_CODE_BAD_ARGS);
	}

	/*
	 * Now, all commands need PGDATA validation.
	 */
	if (IS_EMPTY_STRING_BUFFER(LocalOptionConfig.pgSetup.pgdata))
	{
		get_env_pgdata_or_exit(LocalOptionConfig.pgSetup.pgdata);
	}

	/*
	 * We have a PGDATA setting, prepare our configuration pathnames from it.
	 */
	if (!keeper_config_set_pathnames_from_pgdata(
			&(LocalOptionConfig.pathnames), LocalOptionConfig.pgSetup.pgdata))
	{
		/* errors have already been logged */
		exit(EXIT_CODE_BAD_ARGS);
	}

	/* publish our option parsing now */
	*options = LocalOptionConfig;

	return optind;
}


/*
 * cli_create_node_getopts parses the CLI options for the pg_autoctl create
 * command. An example of a long_options parameter would look like this:
 *
 *	static struct option long_options[] = {
 *		{ "pgctl", required_argument, NULL, 'C' },
 *		{ "pgdata", required_argument, NULL, 'D' },
 *		{ "pghost", required_argument, NULL, 'H' },
 *		{ "pgport", required_argument, NULL, 'p' },
 *		{ "listen", required_argument, NULL, 'l' },
 *		{ "proxyport", required_argument, NULL, 'y' },
 *		{ "username", required_argument, NULL, 'U' },
 *		{ "auth", required_argument, NULL, 'A' },
 *		{ "skip-pg-hba", required_argument, NULL, 'S' },
 *		{ "dbname", required_argument, NULL, 'd' },
 *		{ "nodename", required_argument, NULL, 'n' },
 *		{ "formation", required_argument, NULL, 'f' },
 *		{ "group", required_argument, NULL, 'g' },
 *		{ "monitor", required_argument, NULL, 'm' },
 *		{ "disable-monitor", no_argument, NULL, 'M' },
 *		{ "allow-removing-pgdata", no_argument, NULL, 'R' },
 *		{ "version", no_argument, NULL, 'V' },
 *		{ "verbose", no_argument, NULL, 'v' },
 *		{ "quiet", no_argument, NULL, 'q' },
 *		{ "help", no_argument, NULL, 'h' },
 *		{ "candidate-priority", required_argument, NULL, 'P'},
 *		{ "replication-quorum", required_argument, NULL, 'r'},
 *		{ "help", no_argument, NULL, 0 },
 *		{ "run", no_argument, NULL, 'x' },
 *      { "ssl-self-signed", no_argument, NULL, 's' },
 *      { "no-ssl", no_argument, NULL, 'N' },
 *      { "ssl-ca-file", required_argument, &ssl_flag, SSL_CA_FILE_FLAG },
 *      { "server-crt", required_argument, &ssl_flag, SSL_SERVER_CRT_FLAG },
 *      { "server-key", required_argument, &ssl_flag, SSL_SERVER_KEY_FLAG },
 *      { "ssl-mode", required_argument, &ssl_flag, SSL_MODE_FLAG },
 *		{ NULL, 0, NULL, 0 }
 *	};
 *
 */
int
cli_create_node_getopts(int argc, char **argv,
						struct option *long_options,
						const char *optstring,
						KeeperConfig *options)
{
	SSLCommandLineOptions sslCommandLineOptions = SSL_CLI_UNKNOWN;

	optind = cli_common_keeper_getopts(argc, argv,
									   long_options, optstring,
									   options, &sslCommandLineOptions);

	/*
	 * We require the user to specify an authentication mechanism, or to use
	 * ---skip-pg-hba. Our documentation tutorial will use --auth trust, and we
	 * should make it obvious that this is not the right choice for production.
	 */
	if (IS_EMPTY_STRING_BUFFER(options->pgSetup.authMethod))
	{
		log_fatal("Please use either --auth trust|md5|... or --skip-pg-hba");
		log_info("pg_auto_failover can be set to edit Postgres HBA rules "
				 "automatically when needed. For quick testing '--auth trust' "
				 "makes it easy to get started, "
				 "consider another authentication mechanism for production.");
		exit(EXIT_CODE_BAD_ARGS);
	}

	/*
	 * If we have --ssl-self-signed, we don't want to have --ssl-ca-file and
	 * others in use anywhere. If we have --no-ssl, same thing. If we have the
	 * SSL files setup, we want to have neither --ssl-self-signed nor the other
	 * SSL files specified.
	 *
	 * We also need to either use the given sslMode or compute our default.
	 */
	if (sslCommandLineOptions == SSL_CLI_UNKNOWN)
	{
		log_fatal("Explicit SSL choice is required: please use either "
				  "--ssl-self-signed or provide your certificates "
				  "using --ssl-ca-file, --ssl-crl-file, "
				  "--server-key, and --server-cert (or use --no-ssl if you "
				  "are very sure that you do not want encrypted traffic)");
		exit(EXIT_CODE_BAD_ARGS);
	}

	if (!pgsetup_validate_ssl_settings(&(options->pgSetup)))
	{
		/* errors have already been logged */
		exit(EXIT_CODE_BAD_ARGS);
	}

	/*
	 * You can't both have a monitor a use --disable-monitor.
	 */
	if (!IS_EMPTY_STRING_BUFFER(options->monitor_pguri) &&
		options->monitorDisabled)
	{
		log_fatal("Use either --monitor or --disable-monitor, not both.");
		exit(EXIT_CODE_BAD_ARGS);
	}
	else if (IS_EMPTY_STRING_BUFFER(options->monitor_pguri) &&
			 !options->monitorDisabled)
	{
		log_fatal("Failed to set the monitor URI: "
				  "use either --monitor postgresql://... or --disable-monitor");
		exit(EXIT_CODE_BAD_ARGS);
	}
	else if (options->monitorDisabled)
	{
		/*
		 * We must be able to restore this setup from the configuration file,
		 * and for that we set the pg_autoctl.monitor URI in the file to the
		 * "magic" value PG_AUTOCTL_DISABLED.
		 */
		strlcpy(options->monitor_pguri,
				PG_AUTOCTL_MONITOR_DISABLED,
				MAXCONNINFO);
	}

	return optind;
}


/*
 * cli_getopt_accept_ssl_options compute if we can accept the newSSLoption
 * (such as --no-ssl or --ssl-ca-file) given the previous one we have already
 * accepted.
 */
bool
cli_getopt_accept_ssl_options(SSLCommandLineOptions newSSLOption,
							  SSLCommandLineOptions currentSSLOptions)
{
	if (currentSSLOptions == SSL_CLI_UNKNOWN)
	{
		/* first SSL option being parsed */
		return true;
	}

	if (currentSSLOptions != newSSLOption)
	{
		if (currentSSLOptions == SSL_CLI_USER_PROVIDED ||
			newSSLOption == SSL_CLI_USER_PROVIDED)
		{
			log_error(
				"Using either --no-ssl or --ssl-self-signed "
				"with user-provided SSL certificates "
				"is not supported");
			return false;
		}

		/*
		 * At this point we know that currentSSLOptions and newSSLOption are
		 * different and none of them are SSL_CLI_USER_PROVIDED.
		 */
		log_error("Using both --no-ssl and --ssl-self-signed "
				  "is not supported");
		return false;
	}

	return true;
}


/*
 * cli_getopt_ssl_flags parses the SSL related options from the command line.
 *
 * { "ssl-ca-file", required_argument, &ssl_flag, SSL_CA_FILE_FLAG }
 * { "ssl-crl-file", required_argument, &ssl_flag, SSL_CRL_FILE_FLAG }
 * { "server-cert", required_argument, &ssl_flag, SSL_SERVER_CRT_FLAG }
 * { "server-key", required_argument, &ssl_flag, SSL_SERVER_KEY_FLAG }
 * { "ssl-mode", required_argument, &ssl_flag, SSL_MODE_FLAG },
 *
 * As those options are not using any short option (one-char) variant, they all
 * fall in the case 0, and we can process them thanks to the global variable
 * ssl_flag, an int.
 */
bool
cli_getopt_ssl_flags(int ssl_flag, char *optarg, PostgresSetup *pgSetup)
{
	switch (ssl_flag)
	{
		case SSL_CA_FILE_FLAG:
		{
			strlcpy(pgSetup->ssl.caFile, optarg, MAXPGPATH);
			log_trace("--ssl-ca-file %s", pgSetup->ssl.caFile);
			break;
		}

		case SSL_CRL_FILE_FLAG:
		{
			strlcpy(pgSetup->ssl.crlFile, optarg, MAXPGPATH);
			log_trace("--ssl-crl-file %s", pgSetup->ssl.crlFile);
			break;
		}

		case SSL_SERVER_CRT_FLAG:
		{
			strlcpy(pgSetup->ssl.serverCert, optarg, MAXPGPATH);
			log_trace("--server-cert %s", pgSetup->ssl.serverCert);
			break;
		}

		case SSL_SERVER_KEY_FLAG:
		{
			strlcpy(pgSetup->ssl.serverKey, optarg, MAXPGPATH);
			log_trace("--server-key %s", pgSetup->ssl.serverKey);
			break;
		}

		case SSL_MODE_FLAG:
		{
			strlcpy(pgSetup->ssl.sslModeStr, optarg, SSL_MODE_STRLEN);
			pgSetup->ssl.sslMode = pgsetup_parse_sslmode(optarg);

			log_trace("--ssl-mode %s",
					  pgsetup_sslmode_to_string(pgSetup->ssl.sslMode));

			if (pgSetup->ssl.sslMode == SSL_MODE_UNKNOWN)
			{
				log_fatal("Failed to parse ssl mode \"%s\"", optarg);
				return false;
			}
			break;
		}

		default:
		{
			log_fatal("BUG: unknown ssl flag value: %d", ssl_flag);
			return false;
		}
	}
	return true;
}


/*
 * keeper_cli_getopt_pgdata gets the PGDATA options or environment variable,
 * either of those must be set for all of pg_autoctl's commands. This parameter
 * allows to know which PostgreSQL instance we are the keeper of, and also
 * allows to determine where is our configuration file.
 */
int
cli_getopt_pgdata(int argc, char **argv)
{
	KeeperConfig options = { 0 };
	int c, option_index = 0, errors = 0;
	int verboseCount = 0;
	bool printVersion = false;

	static struct option long_options[] = {
		{ "pgdata", required_argument, NULL, 'D' },
		{ "json", no_argument, NULL, 'J' },
		{ "version", no_argument, NULL, 'V' },
		{ "verbose", no_argument, NULL, 'v' },
		{ "quiet", no_argument, NULL, 'q' },
		{ "help", no_argument, NULL, 'h' },
		{ NULL, 0, NULL, 0 }
	};
	optind = 0;

	/*
	 * The only command lines that are using keeper_cli_getopt_pgdata are
	 * terminal ones: they don't accept subcommands. In that case our option
	 * parsing can happen in any order and we don't need getopt_long to behave
	 * in a POSIXLY_CORRECT way.
	 *
	 * The unsetenv() call allows getopt_long() to reorder arguments for us.
	 */
	unsetenv("POSIXLY_CORRECT");

	while ((c = getopt_long(argc, argv, "D:JVvqh",
							long_options, &option_index)) != -1)
	{
		switch (c)
		{
			case 'D':
			{
				strlcpy(options.pgSetup.pgdata, optarg, MAXPGPATH);
				log_trace("--pgdata %s", options.pgSetup.pgdata);
				break;
			}

			case 'J':
			{
				outputJSON = true;
				log_trace("--json");
				break;
			}

			case 'V':
			{
				/* keeper_cli_print_version prints version and exits. */
				printVersion = true;
				break;
			}

			case 'v':
			{
				++verboseCount;
				switch (verboseCount)
				{
					case 1:
					{
						log_set_level(LOG_INFO);
						break;
					}

					case 2:
					{
						log_set_level(LOG_DEBUG);
						break;
					}

					default:
					{
						log_set_level(LOG_TRACE);
						break;
					}
				}
				break;
			}

			case 'q':
			{
				log_set_level(LOG_ERROR);
				break;
			}

			case 'h':
			{
				commandline_help(stderr);
				exit(EXIT_CODE_QUIT);
				break;
			}

			default:
			{
				/* getopt_long already wrote an error message */
				errors++;
				break;
			}
		}
	}

	if (errors > 0)
	{
		commandline_help(stderr);
		exit(EXIT_CODE_BAD_ARGS);
	}

	if (printVersion)
	{
		keeper_cli_print_version(argc, argv);
	}

	/* now that we have the command line parameters, prepare the options */
	(void) prepare_keeper_options(&options);

	/* publish our option parsing in the global variable */
	keeperOptions = options;

	return optind;
}


/*
 * prepare_keeper_options finishes the preparation of the keeperOptions that
 * hosts the command line options.
 */
void
prepare_keeper_options(KeeperConfig *options)
{
	if (IS_EMPTY_STRING_BUFFER(options->pgSetup.pgdata))
	{
		get_env_pgdata_or_exit(options->pgSetup.pgdata);
	}

	log_debug("Managing PostgreSQL installation at \"%s\"",
			  options->pgSetup.pgdata);

	if (!keeper_config_set_pathnames_from_pgdata(&options->pathnames,
												 options->pgSetup.pgdata))
	{
		/* errors have already been logged */
		exit(EXIT_CODE_BAD_ARGS);
	}

	/*
	 * The function keeper_cli_getopt_pgdata is only used by commands needing a
	 * configuration file to already exists:
	 *
	 * - `pg_autoctl do ...` are coded is a way that they don't need a
	 *    configuration file, instead using their own command line options
	 *    parser, so that test files specify the options on the command line,
	 *    making it easier to maintain,
	 *
	 * - `pg_autoctl config|create|run` are using this function
	 *   keeper_cli_getopt_pgdata and expect the configuration file to exists.
	 *
	 * A typo in PGDATA might be responsible for a failure that is hard to
	 * understand later, because of the way to derive the configuration
	 * filename from the PGDATA value. So we're going to go a little out of our
	 * way and be helpful to the user.
	 */
	if (!file_exists(options->pathnames.config))
	{
		log_fatal("Expected configuration file does not exists: \"%s\"",
				  options->pathnames.config);

		if (!directory_exists(options->pgSetup.pgdata))
		{
			log_warn("HINT: Check your PGDATA setting: \"%s\"",
					 options->pgSetup.pgdata);
		}

		exit(EXIT_CODE_BAD_ARGS);
	}
}


/*
 * set_first_pgctl sets the first pg_ctl found in PATH to given KeeperConfig.
 */
void
set_first_pgctl(PostgresSetup *pgSetup)
{
	char *version = NULL;
	if (!search_path_first("pg_ctl", pgSetup->pg_ctl))
	{
		/* errors have already been logged */
		exit(EXIT_CODE_BAD_ARGS);
	}
	version = pg_ctl_version(pgSetup->pg_ctl);

	if (version == NULL)
	{
		/* errors have been logged in pg_ctl_version */
		exit(EXIT_CODE_PGCTL);
	}

	strlcpy(pgSetup->pg_version, version, PG_VERSION_STRING_MAX);

	free(version);
}


/*
 * monitor_init_from_pgsetup might be called either from a monitor or
 * a keeper node.
 *
 * First, see if we are on a keeper node with a configuration file for given
 * PGDATA. If that's the case, then we'll use the pg_autoctl.monitor_pguri
 * setting from there to contact the monitor.
 *
 * Then, if we failed to get the monitor's uri from a keeper's configuration
 * file, probe the given PGDATA to see if there's a running PostgreSQL instance
 * there, and if that's the case consider it's a monitor, and build its
 * connection string from discovered PostgreSQL parameters.
 */
bool
monitor_init_from_pgsetup(Monitor *monitor, PostgresSetup *pgSetup)
{
	ConfigFilePaths pathnames = { 0 };

	if (!keeper_config_set_pathnames_from_pgdata(&pathnames, pgSetup->pgdata))
	{
		/* errors have already been logged */
		return false;
	}

	switch (ProbeConfigurationFileRole(pathnames.config))
	{
		case PG_AUTOCTL_ROLE_MONITOR:
		{
			bool missingPgdataIsOk = false;
			bool pgIsNotRunningIsOk = false;
			char connInfo[MAXCONNINFO];
			MonitorConfig mconfig = { 0 };

			if (!monitor_config_init_from_pgsetup(&mconfig, pgSetup,
												  missingPgdataIsOk,
												  pgIsNotRunningIsOk))
			{
				/* errors have already been logged */
				return false;
			}

			pg_setup_get_local_connection_string(&mconfig.pgSetup, connInfo);
			monitor_init(monitor, connInfo);

			break;
		}

		case PG_AUTOCTL_ROLE_KEEPER:
		{
			KeeperConfig config = { 0 };
			Keeper keeper;
			bool missingPgdataIsOk = true;
			bool pgIsNotRunningIsOk = true;
			bool monitorDisabledIsOk = false;

			log_trace("monitor_init_from_pgsetup: keeper");

			/*
			 * the dereference of pgSetup is safe as it only contains literals,
			 * no pointers. keeper_config_read_file expects pgSetup to be set.
			 */
			config.pgSetup = *pgSetup;
			config.pathnames = pathnames;

			/*
			 * All we need here is a pg_autoctl.monitor URI to connect to. We
			 * don't need that the local PostgreSQL instance has been created
			 * already.
			 */
			if (!keeper_config_read_file(&config,
										 missingPgdataIsOk,
										 pgIsNotRunningIsOk,
										 monitorDisabledIsOk))
			{
				/* errors have already been logged */
				return false;
			}

			if (!monitor_init(&(keeper.monitor), config.monitor_pguri))
			{
				return false;
			}

			*monitor = keeper.monitor;
			break;
		}

		default:
		{
			log_fatal("Unrecognized configuration file \"%s\"", pathnames.config);
			return false;
		}
	}

	return true;
}


/*
 * exit_unless_role_is_keeper exits when the configured role for the local node
 * is not a pg_autoctl keeper, meaning either we fail to parse the
 * configuration file (maybe it doesn't exists), or we parse it correctly and
 * pg_autoctl.role is "monitor".
 */
void
exit_unless_role_is_keeper(KeeperConfig *kconfig)
{
	if (!keeper_config_set_pathnames_from_pgdata(&kconfig->pathnames,
												 kconfig->pgSetup.pgdata))
	{
		/* errors have already been logged */
		exit(EXIT_CODE_BAD_CONFIG);
	}

	switch (ProbeConfigurationFileRole(kconfig->pathnames.config))
	{
		case PG_AUTOCTL_ROLE_MONITOR:
		{
			log_fatal("The command `%s` does not apply to a monitor node.",
					  current_command->breadcrumb);
			exit(EXIT_CODE_BAD_CONFIG);
		}

		case PG_AUTOCTL_ROLE_KEEPER:
		{
			/* pg_autoctl.role is as expected, we may continue */
			break;
		}

		default:
		{
			log_fatal("Unrecognized configuration file \"%s\"",
					  kconfig->pathnames.config);
			exit(EXIT_CODE_BAD_CONFIG);
		}
	}
}


/*
 * Provide help.
 */
void
keeper_cli_help(int argc, char **argv)
{
	CommandLine command = root;

	if (env_exists(PG_AUTOCTL_DEBUG))
	{
		command = root_with_debug;
	}

	(void) commandline_print_command_tree(&command, stdout);
}


/*
 * cli_print_version_getopts parses the CLI options for the pg_autoctl version
 * command, which are the usual suspects.
 */
int
cli_print_version_getopts(int argc, char **argv)
{
	int c, option_index = 0;

	static struct option long_options[] = {
		{ "json", no_argument, NULL, 'J' },
		{ "version", no_argument, NULL, 'V' },
		{ "verbose", no_argument, NULL, 'v' },
		{ "quiet", no_argument, NULL, 'q' },
		{ "help", no_argument, NULL, 'h' },
		{ NULL, 0, NULL, 0 }
	};
	optind = 0;

	/*
	 * The only command lines that are using keeper_cli_getopt_pgdata are
	 * terminal ones: they don't accept subcommands. In that case our option
	 * parsing can happen in any order and we don't need getopt_long to behave
	 * in a POSIXLY_CORRECT way.
	 *
	 * The unsetenv() call allows getopt_long() to reorder arguments for us.
	 */
	unsetenv("POSIXLY_CORRECT");

	while ((c = getopt_long(argc, argv, "JVvqh",
							long_options, &option_index)) != -1)
	{
		switch (c)
		{
			case 'J':
			{
				outputJSON = true;
				log_trace("--json");
				break;
			}

			case 'h':
			{
				commandline_help(stderr);
				exit(EXIT_CODE_QUIT);
				break;
			}

			default:
			{
				/*
				 * Ignore errors, ignore most of the things, just print the
				 * version and exit(0)
				 */
				break;
			}
		}
	}
	return optind;
}


/*
 * keeper_cli_print_version prints the pg_autoctl version and exits with
 * successful exit code of zero.
 */
void
keeper_cli_print_version(int argc, char **argv)
{
	if (outputJSON)
	{
		JSON_Value *js = json_value_init_object();
		JSON_Object *root = json_value_get_object(js);

		json_object_set_string(root, "pg_autoctl", PG_AUTOCTL_VERSION);
		json_object_set_string(root, "pg_major", PG_MAJORVERSION);
		json_object_set_string(root, "pg_version", PG_VERSION);
		json_object_set_string(root, "pg_version_str", PG_VERSION_STR);
		json_object_set_number(root, "pg_version_num", (double) PG_VERSION_NUM);

		(void) cli_pprint_json(js);
	}
	else
	{
		fformat(stdout, "pg_autoctl version %s\n", PG_AUTOCTL_VERSION);
		fformat(stdout, "compiled with %s\n", PG_VERSION_STR);
		fformat(stdout, "compatible with Postgres 10, 11, and 12\n");
	}

	exit(0);
}


/*
 * cli_pprint_json pretty prints the given JSON value to stdout and frees the
 * JSON related memory.
 */
void
cli_pprint_json(JSON_Value *js)
{
	char *serialized_string;

	/* output our nice JSON object, pretty printed please */
	serialized_string = json_serialize_to_string_pretty(js);
	fformat(stdout, "%s\n", serialized_string);

	/* free intermediate memory */
	json_free_serialized_string(serialized_string);
	json_value_free(js);
}


/*
 * cli_drop_local_node drops the local Postgres node.
 */
void
cli_drop_local_node(KeeperConfig *config, bool dropAndDestroy)
{
	Keeper keeper = { 0 };

	/*
	 * Now also stop the pg_autoctl process.
	 */
	if (file_exists(config->pathnames.pid))
	{
		pid_t pid = 0;

		if (read_pidfile(config->pathnames.pid, &pid))
		{
			log_info("An instance of pg_autoctl is running with PID %d, "
					 "stopping it.", pid);

			if (kill(pid, SIGQUIT) != 0)
			{
				log_error(
					"Failed to send SIGQUIT to the keeper's pid %d: %m", pid);
				exit(EXIT_CODE_INTERNAL_ERROR);
			}
		}
	}

	/* only keeper_remove when we still have a state file around */
	if (file_exists(config->pathnames.state))
	{
		bool ignoreMonitorErrors = true;

		/* keeper_remove uses log_info() to explain what's happening */
		if (!keeper_remove(&keeper, config, ignoreMonitorErrors))
		{
			log_fatal("Failed to remove local node from the pg_auto_failover "
					  "monitor, see above for details");

			exit(EXIT_CODE_BAD_STATE);
		}

		log_info("Removed pg_autoctl node at \"%s\" from the monitor and "
				 "removed the state file \"%s\"",
				 config->pgSetup.pgdata,
				 config->pathnames.state);
	}
	else
	{
		log_warn("Skipping node removal from the monitor: "
				 "state file \"%s\" does not exist",
				 config->pathnames.state);
	}

	/*
	 * Either --destroy the whole Postgres cluster and configuraiton, or leave
	 * enough behind us that it's possible to re-join a formation later.
	 */
	if (dropAndDestroy)
	{
		(void)
		stop_postgres_and_remove_pgdata_and_config(
			&config->pathnames,
			&config->pgSetup);
	}
	else
	{
		int timeout = 10;

		/*
		 * We need to ensure that Postgres has been stopped now, otherwise we
		 * won't be able to drop the replication slot on the other node,
		 * because it's still active.
		 */
		log_info("Wait until PostgreSQL is stopped at \"%s\"",
				 config->pgSetup.pgdata);

		if (!pg_setup_wait_until_is_stopped(&(config->pgSetup),
											timeout,
											LOG_INFO))
		{
			log_error("Failed to stop PostgreSQL at \"%s\"",
					  config->pgSetup.pgdata);
			exit(EXIT_CODE_PGCTL);
		}

		/*
		 * Now give the whole picture to the user, who might have missed our
		 * --destroy option and might want to use it now to start again with a
		 * fresh environment.
		 */
		log_warn("Configuration file \"%s\" has been preserved",
				 config->pathnames.config);

		if (directory_exists(config->pgSetup.pgdata))
		{
			log_warn("Postgres Data Directory \"%s\" has been preserved",
					 config->pgSetup.pgdata);
		}

		log_info("drop node keeps your data and setup safe, you can still run "
				 "Postgres or re-join the pg_auto_failover cluster later");
		log_info("HINT: to completely remove your local Postgres instance and "
				 "setup, consider `pg_autoctl drop node --destroy`");
	}

	keeper_config_destroy(config);
}


/*
 * stop_postgres_and_remove_pgdata_and_config stops PostgreSQL and then removes
 * PGDATA, and then config and state files.
 */
static void
stop_postgres_and_remove_pgdata_and_config(ConfigFilePaths *pathnames,
										   PostgresSetup *pgSetup)
{
	int timeout = 10;

	/*
	 * We need to ensure that Postgres has been stopped now, otherwise we
	 * won't be able to drop the replication slot on the other node,
	 * because it's still active.
	 */
	log_info("Wait until PostgreSQL is stopped at \"%s\"", pgSetup->pgdata);

	if (!pg_setup_wait_until_is_stopped(pgSetup, timeout, LOG_INFO))
	{
		log_error("Failed to stop PostgreSQL at \"%s\"", pgSetup->pgdata);
		exit(EXIT_CODE_PGCTL);
	}


	/*
	 * Only try to rm -rf PGDATA if we managed to stop PostgreSQL.
	 */
	if (directory_exists(pgSetup->pgdata))
	{
		log_info("Removing \"%s\"", pgSetup->pgdata);

		if (!rmtree(pgSetup->pgdata, true))
		{
			log_error("Failed to remove directory \"%s\": %m", pgSetup->pgdata);
			exit(EXIT_CODE_INTERNAL_ERROR);
		}
	}
	else
	{
		log_warn("Skipping removal of \"%s\": directory does not exists",
				 pgSetup->pgdata);
	}

	log_info("Removing \"%s\"", pathnames->config);

	if (!unlink_file(pathnames->config))
	{
		/* errors have already been logged. */
		exit(EXIT_CODE_BAD_CONFIG);
	}
}


/*
<<<<<<< HEAD
 * logLevelToString returns the string to use to enable the same logLevel in a
 * sub-process.
 *
 * enum { LOG_TRACE, LOG_DEBUG, LOG_INFO, LOG_WARN, LOG_ERROR, LOG_FATAL };
 */
char *
logLevelToString(int logLevel)
{
	switch (logLevel)
	{
		case LOG_TRACE:
		{
			return "-vvv";
		}

		case LOG_DEBUG:
		{
			return "-vv";
		}

		case LOG_WARN:
		case LOG_INFO:
		{
			return "-v";
		}

		case LOG_ERROR:
		case LOG_FATAL:
		{
			return "-q";
		}
	}

	return "";
}


/*
 * cli_plop prepares a pgSetup instance from either a keeper or a monitor
 * configuration file.
 */
bool
cli_common_pgsetup_init(ConfigFilePaths *pathnames, PostgresSetup *pgSetup)
{
	KeeperConfig kconfig = keeperOptions;

	if (!keeper_config_set_pathnames_from_pgdata(&(kconfig.pathnames),
												 kconfig.pgSetup.pgdata))
	{
		/* errors have already been logged */
		return false;
	}

	/* copy the pathnames over to the caller */
	*pathnames = kconfig.pathnames;

	switch (ProbeConfigurationFileRole(kconfig.pathnames.config))
	{
		case PG_AUTOCTL_ROLE_MONITOR:
		{
			MonitorConfig mconfig = { 0 };

			bool missingPgdataIsOk = true;
			bool pgIsNotRunningIsOk = true;

			if (!monitor_config_init_from_pgsetup(&mconfig,
												  &kconfig.pgSetup,
												  missingPgdataIsOk,
												  pgIsNotRunningIsOk))
			{
				/* errors have already been logged */
				return false;
			}

			/* copy the pgSetup from the config to the Local Postgres instance */
			*pgSetup = mconfig.pgSetup;

			break;
		}

		case PG_AUTOCTL_ROLE_KEEPER:
		{
			bool missingPgdataIsOk = true;
			bool pgIsNotRunningIsOk = true;
			bool monitorDisabledIsOk = true;

			if (!keeper_config_read_file(&kconfig,
										 missingPgdataIsOk,
										 pgIsNotRunningIsOk,
										 monitorDisabledIsOk))
			{
				/* errors have already been logged */
				return false;
			}

			/* copy the pgSetup from the config to the Local Postgres instance */
			*pgSetup = kconfig.pgSetup;

			break;
		}

		default:
		{
			log_fatal("Unrecognized configuration file \"%s\"",
					  kconfig.pathnames.config);
=======
 * cli_pg_autoctl_reload signals the pg_autoctl process to reload its
 * configuration by sending it the SIGHUP signal.
 */
bool
cli_pg_autoctl_reload(const char *pidfile)
{
	pid_t pid;

	if (read_pidfile(pidfile, &pid))
	{
		if (pid <= 0)
		{
			log_error("Failed to reload pg_autoctl: "
					  "pid file \"%s\" contains negative-or-zero pid %d",
					  pidfile, pid);
			return false;
		}

		if (kill(pid, SIGHUP) != 0)
		{
			log_error("Failed to send SIGHUP to the pg_autoctl's pid %d: %m",
					  pid);
>>>>>>> 11b1ec1d
			return false;
		}
	}

	return true;
}<|MERGE_RESOLUTION|>--- conflicted
+++ resolved
@@ -1353,7 +1353,6 @@
 
 
 /*
-<<<<<<< HEAD
  * logLevelToString returns the string to use to enable the same logLevel in a
  * sub-process.
  *
@@ -1392,8 +1391,8 @@
 
 
 /*
- * cli_plop prepares a pgSetup instance from either a keeper or a monitor
- * configuration file.
+ * cli_common_pgsetup_init prepares a pgSetup instance from either a keeper or
+ * a monitor configuration file.
  */
 bool
 cli_common_pgsetup_init(ConfigFilePaths *pathnames, PostgresSetup *pgSetup)
@@ -1459,7 +1458,15 @@
 		{
 			log_fatal("Unrecognized configuration file \"%s\"",
 					  kconfig.pathnames.config);
-=======
+			return false;
+		}
+	}
+
+	return true;
+}
+
+
+/*
  * cli_pg_autoctl_reload signals the pg_autoctl process to reload its
  * configuration by sending it the SIGHUP signal.
  */
@@ -1482,7 +1489,6 @@
 		{
 			log_error("Failed to send SIGHUP to the pg_autoctl's pid %d: %m",
 					  pid);
->>>>>>> 11b1ec1d
 			return false;
 		}
 	}
