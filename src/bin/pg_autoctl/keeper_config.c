--- conflicted
+++ resolved
@@ -617,7 +617,6 @@
 	config->groupId = groupId;
 	config->replication_slot_name = replicationSlotName;
 
-<<<<<<< HEAD
 	/*
 	 * Compute the backupDirectory from pgdata, or check the one given in the
 	 * configuration file already.
@@ -631,8 +630,6 @@
 	log_warn("keeper_config_update: backup directory = %s",
 			 config->backupDirectory);
 
-=======
->>>>>>> de7fdc50
 	return keeper_config_write_file(config);
 }
 
