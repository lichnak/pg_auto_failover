--- conflicted
+++ resolved
@@ -31,25 +31,6 @@
  * replaced with dynamic values from the setup when used.
  */
 #define DEFAULT_GUC_SETTINGS_FOR_PG_AUTO_FAILOVER \
-<<<<<<< HEAD
-	{ "max_wal_senders", "4" },			\
-	{ "max_replication_slots", "4" },	\
-	{ "wal_level", "'replica'" },		\
-	{ "wal_log_hints", "on" },			\
-	{ "wal_keep_segments", "64" },		\
-	{ "wal_sender_timeout", "'30s'" },	\
-	{ "hot_standby_feedback", "on" },	\
-	{ "hot_standby", "on" },			\
-	{ "synchronous_commit", "on" },		\
-	{ "logging_collector", "on" },		\
-	{ "log_destination", "stderr"},		\
-	{ "logging_collector", "on"},		\
-	{ "log_directory", "log"},			\
-	{ "log_min_messages", "info"},		\
-	{ "log_lock_waits", "on"},			\
-	{ "listen_addresses", "'*'" },		\
-	{ "port", "5432" }
-=======
 	{ "listen_addresses", "'*'" }, \
 	{ "port", "5432" }, \
 	{ "max_wal_senders", "4" }, \
@@ -75,7 +56,6 @@
 	{ "ssl_cert_file", "" }, \
 	{ "ssl_key_file", "" }, \
 	{ "ssl_ciphers", "'TLSv1.2+HIGH:!aNULL:!eNULL'" }
->>>>>>> 3cf19e7d
 
 GUC postgres_default_settings[] = {
 	DEFAULT_GUC_SETTINGS_FOR_PG_AUTO_FAILOVER,
@@ -263,7 +243,6 @@
 								char *replicationSlotName)
 {
 	PGSQL *pgsql = &(postgres->sqlClient);
-	bool verbose = false;
 	bool result = false;
 
 	log_trace("primary_create_replication_slot(%s)", replicationSlotName);
@@ -348,25 +327,6 @@
 	log_trace("postgres_replication_slot_maintain");
 
 	result = pgsql_replication_slot_maintain(pgsql, nodeArray);
-
-	pgsql_finish(pgsql);
-	return result;
-}
-
-
-/*
- * primary_drop_replication_slots drops all the replication slots found. The
- * return value indicates whether the operation was successful.
- */
-bool
-primary_drop_replication_slots(LocalPostgresServer *postgres)
-{
-	bool result = false;
-	PGSQL *pgsql = &(postgres->sqlClient);
-
-	log_trace("primary_drop_replication_slots");
-
-	result = pgsql_drop_replication_slots(pgsql);
 
 	pgsql_finish(pgsql);
 	return result;
@@ -721,11 +681,6 @@
 primary_rewind_to_standby(LocalPostgresServer *postgres,
 						  ReplicationSource *replicationSource)
 {
-<<<<<<< HEAD
-	PGSQL *pgsql = &(postgres->sqlClient);
-=======
-	char configFilePath[MAXPGPATH];
->>>>>>> 3cf19e7d
 	PostgresSetup *pgSetup = &(postgres->postgresSetup);
 	NodeAddress *primaryNode = &(replicationSource->primaryNode);
 
