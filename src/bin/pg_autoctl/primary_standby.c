--- conflicted
+++ resolved
@@ -345,46 +345,6 @@
 
 
 /*
- * postgres_replication_slot_drop_removed drops the replication slots that
- * belong to dropped nodes on a primary server.
- */
-bool
-postgres_replication_slot_drop_removed(LocalPostgresServer *postgres,
-									   NodeAddressArray *nodeArray)
-{
-	bool result = false;
-	PGSQL *pgsql = &(postgres->sqlClient);
-
-	log_trace("postgres_replication_slot_drop_removed");
-
-	result = pgsql_replication_slot_drop_removed(pgsql, nodeArray);
-
-	pgsql_finish(pgsql);
-	return result;
-}
-
-
-/*
- * postgres_replication_slot_advance advances the current confirmed position of
- * the given replication slot up to the given LSN position.
- */
-bool
-postgres_replication_slot_maintain(LocalPostgresServer *postgres,
-								   NodeAddressArray *nodeArray)
-{
-	bool result = false;
-	PGSQL *pgsql = &(postgres->sqlClient);
-
-	log_trace("postgres_replication_slot_maintain");
-
-	result = pgsql_replication_slot_maintain(pgsql, nodeArray);
-
-	pgsql_finish(pgsql);
-	return result;
-}
-
-
-/*
  * primary_enable_synchronous_replication enables synchronous replication
  * on a primary postgres node.
  */
@@ -594,6 +554,7 @@
 								const char *slotName,
 								const char *maximumBackupRate,
 								const char *backupDirectory,
+								const char *targetLSN,
 								SSLOptions sslOptions,
 								int currentNodeId)
 {
@@ -617,6 +578,12 @@
 	strlcpy(upstream->slotName, slotName, MAXCONNINFO);
 	strlcpy(upstream->maximumBackupRate, maximumBackupRate, MAXCONNINFO);
 	strlcpy(upstream->backupDir, backupDirectory, MAXCONNINFO);
+
+	if (targetLSN != NULL)
+	{
+		strlcpy(upstream->targetLSN, targetLSN, MAXCONNINFO);
+	}
+
 	upstream->sslOptions = sslOptions;
 
 	/* prepare our application_name */
@@ -778,7 +745,6 @@
 bool
 standby_promote(LocalPostgresServer *postgres)
 {
-	char configFilePath[MAXPGPATH];
 	PGSQL *pgsql = &(postgres->sqlClient);
 	PostgresSetup *pgSetup = &(postgres->postgresSetup);
 	bool inRecovery = false;
@@ -845,12 +811,6 @@
 		return false;
 	}
 
-<<<<<<< HEAD
-	/* configFilePath = $PGDATA/postgresql.conf */
-	join_path_components(configFilePath, pgSetup->pgdata, "postgresql.conf");
-
-=======
->>>>>>> de7fdc50
 	/* cleanup our standby setup */
 	if (!pg_cleanup_standby_mode(pgSetup->control.pg_control_version,
 								 pgSetup->pg_ctl,
@@ -894,11 +854,11 @@
  * primary after a failover.
  */
 bool
-standby_follow_new_primary(LocalPostgresServer *postgres,
-						   ReplicationSource *replicationSource)
+standby_follow_new_primary(LocalPostgresServer *postgres)
 {
 	PGSQL *pgsql = &(postgres->sqlClient);
 	PostgresSetup *pgSetup = &(postgres->postgresSetup);
+	ReplicationSource *replicationSource = &(postgres->replicationSource);
 	NodeAddress *primaryNode = &(replicationSource->primaryNode);
 
 	log_info("Follow new primary %s:%d", primaryNode->host, primaryNode->port);
@@ -954,11 +914,11 @@
  * primary.
  */
 bool
-standby_fetch_missing_wal_and_promote(LocalPostgresServer *postgres,
-									  ReplicationSource *replicationSource)
+standby_fetch_missing_wal_and_promote(LocalPostgresServer *postgres)
 {
 	PGSQL *pgsql = &(postgres->sqlClient);
 	PostgresSetup *pgSetup = &(postgres->postgresSetup);
+	ReplicationSource *replicationSource = &(postgres->replicationSource);
 	NodeAddress *upstreamNode = &(replicationSource->primaryNode);
 
 	char replayLSN[PG_LSN_MAXLENGTH] = { 0 };
