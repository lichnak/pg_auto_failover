/*
 * src/bin/pg_autoctl/pgsetup.c
 *   Discovers a PostgreSQL setup by calling pg_controldata and reading
 *   postmaster.pid file, getting clues from the process environment and from
 *   user given hints (options).
 *
 * Copyright (c) Microsoft Corporation. All rights reserved.
 * Licensed under the PostgreSQL License.
 *
 */

#include <inttypes.h>
#include <signal.h>
#include <stdlib.h>
#include <string.h>
#include <sys/stat.h>
#include <time.h>
#include <unistd.h>

#include "parson.h"

#include "postgres_fe.h"
#include "pqexpbuffer.h"

#include "defaults.h"
#include "env_utils.h"
#include "pgctl.h"
#include "log.h"
#include "signals.h"
#include "string_utils.h"


static bool get_pgpid(PostgresSetup *pgSetup, bool pgIsNotRunningIsOk);
static PostmasterStatus pmStatusFromString(const char *postmasterStatus);


/*
 * Discover PostgreSQL environment from given clues, or a partial setup.
 *
 * This routines check the PATH for pg_ctl, and is ok when there's a single
 * entry in found. It then uses either given PGDATA or the environment value
 * and runs a pg_controldata to get system identifier and PostgreSQL version
 * numbers. Then it reads PGDATA/postmaster.pid to get the pid and the port of
 * the running PostgreSQL server. Then it can connects to it and see if it's in
 * recovery.
 */
bool
pg_setup_init(PostgresSetup *pgSetup,
			  PostgresSetup *options,
			  bool missing_pgdata_is_ok,
			  bool pg_is_not_running_is_ok)
{
	bool pgIsReady = false;
	int errors = 0;

	/*
	 * Make sure that we keep the options->nodeKind in the pgSetup.
	 */
	pgSetup->pgKind = options->pgKind;

	/*
	 * Make sure that we keep the SSL options too.
	 */
	pgSetup->ssl.active = options->ssl.active;
	pgSetup->ssl.createSelfSignedCert = options->ssl.createSelfSignedCert;
	pgSetup->ssl.sslMode = options->ssl.sslMode;
	strlcpy(pgSetup->ssl.sslModeStr, options->ssl.sslModeStr, SSL_MODE_STRLEN);
	strlcpy(pgSetup->ssl.caFile, options->ssl.caFile, MAXPGPATH);
	strlcpy(pgSetup->ssl.crlFile, options->ssl.crlFile, MAXPGPATH);
	strlcpy(pgSetup->ssl.serverCert, options->ssl.serverCert, MAXPGPATH);
	strlcpy(pgSetup->ssl.serverKey, options->ssl.serverKey, MAXPGPATH);

	/* check or find pg_ctl, unless we already have it */
	if (IS_EMPTY_STRING_BUFFER(pgSetup->pg_ctl) ||
		IS_EMPTY_STRING_BUFFER(pgSetup->pg_version))
	{
		if (!IS_EMPTY_STRING_BUFFER(options->pg_ctl))
		{
			/* copy over pg_ctl and pg_version */
			strlcpy(pgSetup->pg_ctl, options->pg_ctl, MAXPGPATH);
			strlcpy(pgSetup->pg_version, options->pg_version,
					PG_VERSION_STRING_MAX);

			/* we might not have fetched the version yet */
			if (IS_EMPTY_STRING_BUFFER(pgSetup->pg_version))
			{
				char *version = pg_ctl_version(options->pg_ctl);

				if (version == NULL)
				{
					/* we already logged about it */
					return false;
				}

				/* also cache the version in options */
				strlcpy(options->pg_version, version, PG_VERSION_STRING_MAX);
				strlcpy(pgSetup->pg_version, version, PG_VERSION_STRING_MAX);
				free(version);

				log_debug("pg_setup_init: %s version %s",
						  pgSetup->pg_ctl, pgSetup->pg_version);
			}
		}
		else
		{
			int count_of_pg_ctl = config_find_pg_ctl(pgSetup);

			if (count_of_pg_ctl != 1)
			{
				/* config_find_pg_ctl already logged errors */
				errors++;
			}

			if (count_of_pg_ctl > 1)
			{
				log_error("Found several pg_ctl in PATH, please provide --pgctl");
			}
		}
	}

	/* check or find PGDATA */
	if (options->pgdata[0] != '\0')
	{
		strlcpy(pgSetup->pgdata, options->pgdata, MAXPGPATH);
	}
	else
	{
		if (!get_env_pgdata(pgSetup->pgdata))
		{
			log_error("Failed to set PGDATA either from the environment "
					  "or from --pgdata");
			errors++;
		}
	}

	/*
	 * We want to know if PostgreSQL is running, and if that's the case, we
	 * want to discover all we can about its properties: port, pid, socket
	 * directory, is_in_recovery, etc.
	 */
	if (errors == 0)
	{
		if (!missing_pgdata_is_ok && !directory_exists(pgSetup->pgdata))
		{
			log_fatal("Database directory \"%s\" not found", pgSetup->pgdata);
			return false;
		}

		pg_controldata(pgSetup, missing_pgdata_is_ok);

		if (pgSetup->control.pg_control_version == 0)
		{
			/* we already logged about it */
			if (!missing_pgdata_is_ok)
			{
				errors++;
			}
		}
		else
		{
			/* get the real path of PGDATA now */
			if (!normalize_filename(pgSetup->pgdata, pgSetup->pgdata, MAXPGPATH))
			{
				/* errors have already been logged */
				return false;
			}

			log_debug("Found PostgreSQL system %" PRIu64 " at \"%s\", "
														 "version %u, catalog version %u",
					  pgSetup->control.system_identifier,
					  pgSetup->pgdata,
					  pgSetup->control.pg_control_version,
					  pgSetup->control.catalog_version_no);
		}
	}

	/* check of find username */
	if (options->username[0] != '\0')
	{
		strlcpy(pgSetup->username, options->username, NAMEDATALEN);
	}
	else
	{
		/*
		 * If a PGUSER environment variable is defined, take the value from
		 * there. Otherwise we attempt to connect without username. In that
		 * case the username will be determined based on the current user.
		 */
		if (!get_env_copy_with_fallback("PGUSER", pgSetup->username, NAMEDATALEN, ""))
		{
			/* errors have already been logged */
			return false;
		}
	}

	/* check or find dbname */
	if (options->dbname[0] != '\0')
	{
		strlcpy(pgSetup->dbname, options->dbname, NAMEDATALEN);
	}
	else
	{
		/*
		 * If a PGDATABASE environment variable is defined, take the value from
		 * there. Otherwise we attempt to connect without a database name, and
		 * the default will use the username here instead.
		 */
		if (!get_env_copy_with_fallback("PGDATABASE", pgSetup->dbname, NAMEDATALEN,
										DEFAULT_DATABASE_NAME))
		{
			/* errors have already been logged */
			return false;
		}
	}

	/*
	 * Read the postmaster.pid file to find out pid, port and unix socket
	 * directory of a running PostgreSQL instance.
	 */
	pgIsReady = pg_setup_is_ready(pgSetup, pg_is_not_running_is_ok);

	if (!pgIsReady && !pg_is_not_running_is_ok)
	{
		/* errors have already been logged */
		errors++;
	}

	/*
	 * check or find PGHOST
	 *
	 * By order of preference, we use:
	 *  --pghost     command line option
	 *  PGDATA/postmaster.pid
	 *  PGHOST       from the environment
	 */
	if (options->pghost[0] != '\0')
	{
		strlcpy(pgSetup->pghost, options->pghost, _POSIX_HOST_NAME_MAX);
	}
	else
	{
		/* read_pg_pidfile might already have set pghost for us */
		if (pgSetup->pghost[0] == '\0')
		{
			/*
			 * We can (at least try to) connect without host= in the connection
			 * string, so missing PGHOST and --pghost isn't an error.
			 */
			if (!get_env_copy_with_fallback("PGHOST", pgSetup->pghost,
											_POSIX_HOST_NAME_MAX, ""))
			{
				/* errors have already been logged */
				return false;
			}
		}
	}

	/*
	 * In test environment we might disable unix socket directories. In that
	 * case, we need to have an host to connect to, accepting to connect
	 * without host= in the connection string is not going to cut it.
	 */
	if (IS_EMPTY_STRING_BUFFER(pgSetup->pghost))
	{
		if (env_found_empty("PG_REGRESS_SOCK_DIR"))
		{
			log_error("PG_REGRESS_SOCK_DIR is set to \"\" to disable unix "
					  "socket directories, now --pghost is mandatory, "
					  "but unset.");
			errors++;
		}
	}

	/* check or find PGPORT
	 *
	 * By order or preference, we use:
	 *   --pgport       command line option
	 *   PGDATA/postmaster.pid
	 *   PGPORT         from the environment
	 *   POSTGRES_PORT  from our hard coded defaults (5432, see defaults.h)
	 */
	if (options->pgport > 0)
	{
		pgSetup->pgport = options->pgport;
	}
	else
	{
		/* if we have a running cluster, just use its port */
		if (pgSetup->pidFile.pid > 0 && pgSetup->pidFile.port > 0)
		{
			pgSetup->pgport = pgSetup->pidFile.port;
		}
		else
		{
			/*
			 * no running cluster, what about using PGPORT then?
			 */
			pgSetup->pgport = pgsetup_get_pgport();
		}
	}

	/* Set proxy port */
	if (options->proxyport > 0)
	{
		pgSetup->proxyport = options->proxyport;
	}


	/*
	 * If --listen is given, then set our listen_addresses to this value
	 */
	if (!IS_EMPTY_STRING_BUFFER(options->listen_addresses))
	{
		strlcpy(pgSetup->listen_addresses,
				options->listen_addresses, MAXPGPATH);
	}
	else
	{
		/*
		 * The default listen_addresses is '*', because we are dealing with a
		 * cluster setup and 'localhost' isn't going to cut it: the monitor and
		 * the coordinator nodes need to be able to connect to our local node
		 * using a connection string with nodename:port.
		 */
		strlcpy(pgSetup->listen_addresses,
				POSTGRES_DEFAULT_LISTEN_ADDRESSES, MAXPGPATH);
	}


	/*
	 * If --auth is given, then set our authMethod to this value
	 * otherwise it remains empty
	 */
	if (!IS_EMPTY_STRING_BUFFER(options->authMethod))
	{
		strlcpy(pgSetup->authMethod,
				options->authMethod, NAMEDATALEN);
	}

	pgSetup->settings = options->settings;

	/*
	 * And we always double-check with PGDATA/postmaster.pid if we have it, and
	 * we should have it in the normal/expected case.
	 */
	if (pgIsReady &&
		pgSetup->pidFile.pid > 0 &&
		pgSetup->pgport != pgSetup->pidFile.port)
	{
		log_error("Given --pgport %d doesn't match PostgreSQL "
				  "port %d from \"%s/postmaster.pid\"",
				  pgSetup->pgport, pgSetup->pidFile.port, pgSetup->pgdata);
		errors++;
	}

	/*
	 * If PostgreSQL is running, register if it's in recovery or not.
	 */
	if (pgSetup->control.pg_control_version > 0 &&
		pgSetup->pidFile.port > 0 &&
		pgSetup->pgport == pgSetup->pidFile.port)
	{
		/*
		 * Sometimes `pg_ctl start` returns with success and Postgres is still
		 * in crash recovery replaying WAL files, in the "starting" state
		 * rather than the "ready" state.
		 *
		 * In that case, we wait until Postgres is ready for connections. The
		 * whole pg_autoctl code is expecting to be able to connect to
		 * Postgres, so there's no point in returning now and having the next
		 * connection attempt fail with something like the following:
		 *
		 * ERROR Connection to database failed: FATAL: the database system is
		 * starting up
		 */
		if (!pgIsReady)
		{
			if (!pg_is_not_running_is_ok)
			{
				log_error("Failed to read Postgres pidfile, "
						  "see above for details");
				return false;
			}
		}
	}

	if (errors > 0)
	{
		log_fatal("Failed to discover PostgreSQL setup, "
				  "please fix previous errors.");
		return false;
	}

	return true;
}


/*
 * Read the first line of the PGDATA/postmaster.pid file to get Postgres PID.
 */
static bool
get_pgpid(PostgresSetup *pgSetup, bool pgIsNotRunningIsOk)
{
	char *contents = NULL;
	long fileSize = 0;
	char pidfile[MAXPGPATH];
	char *lines[1];
	int pid = -1;

	join_path_components(pidfile, pgSetup->pgdata, "postmaster.pid");

	if (!file_exists(pidfile))
	{
		if (!pgIsNotRunningIsOk)
		{
			log_error("Failed get postmaster pid, file \"%s\" does not exists",
					  pidfile);
		}
		return false;
	}

	if (!read_file(pidfile, &contents, &fileSize))
	{
		if (!pgIsNotRunningIsOk)
		{
			log_error("Failed to open file \"%s\": %m", pidfile);
			log_info("Is PostgreSQL at \"%s\" up and running?", pgSetup->pgdata);
		}
		return false;
	}

	if (fileSize == 0)
	{
		log_warn("The PID file \"%s\" is empty\n", pidfile);
	}
	else if (splitLines(contents, lines, 1) != 1 ||
			 !stringToInt(lines[0], &pid))
	{
		log_warn("Invalid data in PID file \"%s\"\n", pidfile);
	}

	/* postmaster PID (or negative of a standalone backend's PID) */
	if (pid < 0)
	{
		int standalonePid = -1 * pid;

		if (kill(standalonePid, 0) == 0)
		{
			pgSetup->pidFile.pid = pid;
			return true;
		}
		log_debug("Read a stale standalone pid in \"postmaster.pid\": %d", pid);
		return false;
	}
	else if (pid > 0 && pid <= INT_MAX)
	{
		if (kill(pid, 0) == 0)
		{
			pgSetup->pidFile.pid = pid;
			return true;
		}
		else
		{
			if (!pgIsNotRunningIsOk)
			{
				log_warn("Read a stale pid in \"postmaster.pid\": %d", pid);
			}
			else
			{
				log_debug("Read a stale pid in \"postmaster.pid\": %d", pid);
			}

			return false;
		}
	}
	else
	{
		/* that's more like a bug, really */
		log_error("Invalid PID \"%d\" read in \"postmaster.pid\"", pid);
		return false;
	}
}


/*
 * Read the PGDATA/postmaster.pid file to get the port number of the running
 * server we're asked to keep highly available.
 */
bool
read_pg_pidfile(PostgresSetup *pgSetup, bool pgIsNotRunningIsOk, int maxRetries)
{
	FILE *fp;
	int lineno;
	char line[BUFSIZE];
	char pidfile[MAXPGPATH];

	join_path_components(pidfile, pgSetup->pgdata, "postmaster.pid");

	if ((fp = fopen_read_only(pidfile)) == NULL)
	{
		/*
		 * Maybe we're attempting to read the file during Postgres start-up
		 * phase and we just got where the file is replaced, when going from
		 * standalone backend to full service.
		 */
		if (maxRetries > 0)
		{
			log_trace("read_pg_pidfile: \"%s\" does not exists [%d]",
					  pidfile, maxRetries);
			pg_usleep(250 * 1000); /* wait for 250ms and try again */
			return read_pg_pidfile(pgSetup, pgIsNotRunningIsOk, maxRetries - 1);
		}

		if (!pgIsNotRunningIsOk)
		{
			log_error("Failed to open file \"%s\": %m", pidfile);
			log_info("Is PostgreSQL at \"%s\" up and running?", pgSetup->pgdata);
		}
		return false;
	}

	for (lineno = 1; lineno <= LOCK_FILE_LINE_PM_STATUS; lineno++)
	{
		int lineLength = -1;

		if (fgets(line, sizeof(line), fp) == NULL)
		{
			/* later lines are added during start-up, will appear later */
			if (lineno > LOCK_FILE_LINE_PORT)
			{
				/* that's retry-able */
				fclose(fp);

				if (maxRetries == 0)
				{
					/* partial read is ok, pgSetup keeps track */
					return true;
				}

				pg_usleep(250 * 1000); /* sleep for 250ms */
				log_trace("read_pg_pidfile: fgets is NULL for lineno %d, retry %d",
						  lineno, maxRetries);
				return read_pg_pidfile(pgSetup,
									   pgIsNotRunningIsOk,
									   maxRetries - 1);
			}
			else
			{
				/* don't use %m to print errno, errno is not set by fgets */
				log_error("Failed to read line %d from file \"%s\"",
						  lineno, pidfile);
				fclose(fp);
				return false;
			}
		}

		lineLength = strlen(line);

		/* chomp the ending Newline (\n) */
		if (lineLength > 0)
		{
			line[lineLength - 1] = '\0';
			lineLength = strlen(line);
		}

		if (lineno == LOCK_FILE_LINE_PID)
		{
			int pid = 0;
			if (!stringToInt(line, &pid))
			{
				log_error("Postgres pidfile does not contain a valid pid %s",
						  line);

				return false;
			}

			pgSetup->pidFile.pid = abs(pid);

			if (kill(pgSetup->pidFile.pid, 0) != 0)
			{
				log_error("Postgres pidfile contains pid %d, "
						  "which is not running", pgSetup->pidFile.pid);

				/* well then reset the PID to our unknown value */
				pgSetup->pidFile.pid = 0;

				return false;
			}

			if (pid < 0)
			{
				/* standalone backend during the start-up process */
				break;
			}
		}

		if (lineno == LOCK_FILE_LINE_PORT)
		{
			if (!stringToUShort(line, &pgSetup->pidFile.port))
			{
				log_error("Postgres pidfile does not contain a valid port %s",
						  line);

				return false;
			}
		}

		if (lineno == LOCK_FILE_LINE_SOCKET_DIR)
		{
			if (lineLength > 0)
			{
				int n = strlcpy(pgSetup->pghost, line, _POSIX_HOST_NAME_MAX);

				if (n >= _POSIX_HOST_NAME_MAX)
				{
					log_error("Failed to read unix socket directory \"%s\" "
							  "from file \"%s\": the directory name is %d "
							  "characters long, "
							  "and pg_autoctl only accepts up to %d characters",
							  line, pidfile, n, _POSIX_HOST_NAME_MAX - 1);
					return false;
				}
			}
		}

		if (lineno == LOCK_FILE_LINE_PM_STATUS)
		{
			if (lineLength > 0)
			{
				pgSetup->pm_status = pmStatusFromString(line);
			}
		}
	}
	fclose(fp);

	log_trace("read_pg_pidfile: pid %d, port %d, host %s, status \"%s\"",
			  pgSetup->pidFile.pid,
			  pgSetup->pidFile.port,
			  pgSetup->pghost,
			  pmStatusToString(pgSetup->pm_status));

	return true;
}


/*
 * fprintf_pg_setup prints to given STREAM the current setting found in
 * pgSetup.
 */
void
fprintf_pg_setup(FILE *stream, PostgresSetup *pgSetup)
{
	fformat(stream, "pgdata:             %s\n", pgSetup->pgdata);
	fformat(stream, "pg_ctl:             %s\n", pgSetup->pg_ctl);
	fformat(stream, "pg_version:         %s\n", pgSetup->pg_version);
	fformat(stream, "pghost:             %s\n", pgSetup->pghost);
	fformat(stream, "pgport:             %d\n", pgSetup->pgport);
	fformat(stream, "proxyport:          %d\n", pgSetup->proxyport);
	fformat(stream, "pid:                %d\n", pgSetup->pidFile.pid);
	fformat(stream, "is in recovery:     %s\n",
			pgSetup->is_in_recovery ? "yes" : "no");
	fformat(stream, "Control Version:    %u\n",
			pgSetup->control.pg_control_version);
	fformat(stream, "Catalog Version:    %u\n",
			pgSetup->control.catalog_version_no);
	fformat(stream, "System Identifier:  %" PRIu64 "\n",
			pgSetup->control.system_identifier);
	fformat(stream, "Postmaster status:  %s\n",
			pmStatusToString(pgSetup->pm_status));
	fflush(stream);
}


/*
 * pg_setup_as_json copies in the given pre-allocated string the json
 * representation of the pgSetup.
 */
bool
pg_setup_as_json(PostgresSetup *pgSetup, JSON_Value *js)
{
	JSON_Object *jsobj = json_value_get_object(js);
	char system_identifier[BUFSIZE];

	json_object_set_string(jsobj, "pgdata", pgSetup->pgdata);
	json_object_set_string(jsobj, "pg_ctl", pgSetup->pg_ctl);
	json_object_set_string(jsobj, "version", pgSetup->pg_version);
	json_object_set_string(jsobj, "host", pgSetup->pghost);
	json_object_set_number(jsobj, "port", (double) pgSetup->pgport);
	json_object_set_number(jsobj, "proxyport", (double) pgSetup->proxyport);
	json_object_set_number(jsobj, "pid", (double) pgSetup->pidFile.pid);
	json_object_set_boolean(jsobj, "in_recovery", pgSetup->is_in_recovery);

	json_object_dotset_number(jsobj,
							  "control.version",
							  (double) pgSetup->control.pg_control_version);

	json_object_dotset_number(jsobj,
							  "control.catalog_version",
							  (double) pgSetup->control.catalog_version_no);

	sformat(system_identifier, BUFSIZE, "%" PRIu64,
			pgSetup->control.system_identifier);
	json_object_dotset_string(jsobj,
							  "control.system_identifier",
							  system_identifier);

	json_object_dotset_string(jsobj,
							  "postmaster.status",
							  pmStatusToString(pgSetup->pm_status));
	return true;
}


/*
 * pg_setup_get_local_connection_string build a connecting string to connect
 * to the local postgres server and writes it to connectionString, which should
 * be at least MAXCONNINFO in size.
 */
bool
pg_setup_get_local_connection_string(PostgresSetup *pgSetup,
									 char *connectionString)
{
	char pg_regress_sock_dir[MAXPGPATH];
	bool pg_regress_sock_dir_exists = env_exists("PG_REGRESS_SOCK_DIR");
	PQExpBuffer connStringBuffer = createPQExpBuffer();

	if (connStringBuffer == NULL)
	{
		log_error("Failed to allocate memory");
		return false;
	}

	appendPQExpBuffer(connStringBuffer, "port=%d dbname=%s",
					  pgSetup->pgport, pgSetup->dbname);

	if (pg_regress_sock_dir_exists &&
		!get_env_copy("PG_REGRESS_SOCK_DIR", pg_regress_sock_dir, MAXPGPATH))
	{
		/* errors have already been logged */
		return false;
	}

	/*
	 * When PG_REGRESS_SOCK_DIR is set and empty, we force the connection
	 * string to use "localhost" (TCP/IP hostname for IP 127.0.0.1 or ::1,
	 * usually), even when the configuration setup is using a unix directory
	 * setting.
	 */
	if (env_found_empty("PG_REGRESS_SOCK_DIR") &&
		(IS_EMPTY_STRING_BUFFER(pgSetup->pghost) ||
		 pgSetup->pghost[0] == '/'))
	{
		appendPQExpBufferStr(connStringBuffer, " host=localhost");
	}
	else if (!IS_EMPTY_STRING_BUFFER(pgSetup->pghost))
	{
		if (pg_regress_sock_dir_exists && strlen(pg_regress_sock_dir) > 0 &&
			strcmp(pgSetup->pghost, pg_regress_sock_dir) != 0)
		{
			/*
			 * It might turn out ok (stray environment), but in case of
			 * connection error, this warning should be useful to debug the
			 * situation.
			 */
			log_warn("PG_REGRESS_SOCK_DIR is set to \"%s\", "
					 "and our setup is using \"%s\"",
					 pg_regress_sock_dir,
					 pgSetup->pghost);
		}
		appendPQExpBuffer(connStringBuffer, " host=%s", pgSetup->pghost);
	}

	if (!IS_EMPTY_STRING_BUFFER(pgSetup->username))
	{
		appendPQExpBuffer(connStringBuffer, " user=%s", pgSetup->username);
	}

	if (PQExpBufferBroken(connStringBuffer))
	{
		log_error("Failed to allocate memory");
		destroyPQExpBuffer(connStringBuffer);
		return false;
	}

	if (strlcpy(connectionString,
				connStringBuffer->data, MAXCONNINFO) >= MAXCONNINFO)
	{
		log_error("Failed to copy connection string \"%s\" which is %lu bytes "
				  "long, pg_autoctl only supports connection strings up to "
				  " %d bytes",
				  connStringBuffer->data, connStringBuffer->len, MAXCONNINFO);
	}

	return true;
}


/*
 * pg_setup_pgdata_exists returns true when the pg_controldata probe was
 * susccessful.
 */
bool
pg_setup_pgdata_exists(PostgresSetup *pgSetup)
{
	return pgSetup->control.system_identifier != 0;
}


/*
 * pg_setup_pgdata_exists returns true when the pg_controldata probe was
 * susccessful.
 */
bool
pg_setup_is_running(PostgresSetup *pgSetup)
{
	bool pgIsNotRunningIsOk = true;

	return pgSetup->pidFile.pid != 0

	       /* if we don't have the PID yet, try reading it now */
		   || (get_pgpid(pgSetup, pgIsNotRunningIsOk) &&
			   pgSetup->pidFile.pid > 0);
}


/*
 * pg_setup_is_ready returns true when the postmaster.pid file has a "ready"
 * status in it, which we parse in pgSetup->pm_status.
 */
bool
pg_setup_is_ready(PostgresSetup *pgSetup, bool pgIsNotRunningIsOk)
{
	char globalControlPath[MAXPGPATH] = { 0 };
<<<<<<< HEAD

	/* globalControlFilePath = $PGDATA/global/pg_control */
	join_path_components(globalControlPath, pgSetup->pgdata, "global/pg_control");

=======

	/* globalControlFilePath = $PGDATA/global/pg_control */
	join_path_components(globalControlPath, pgSetup->pgdata, "global/pg_control");

>>>>>>> 11b1ec1d
	if (!file_exists(globalControlPath))
	{
		return false;
	}

	/*
	 * Invalidate in-memory Postmaster status cache.
	 *
	 * This makes sure we enter the main loop and attempt to read the
	 * postmaster.pid file at least once: if Postgres was stopped, then the
	 * file that we've read previously might not exists any-more.
	 */
	pgSetup->pm_status = POSTMASTER_STATUS_UNKNOWN;

	/*
	 * Sometimes `pg_ctl start` returns with success and Postgres is still
	 * in crash recovery replaying WAL files, in the "starting" state
	 * rather than the "ready" state.
	 *
	 * In that case, we wait until Postgres is ready for connections. The
	 * whole pg_autoctl code is expecting to be able to connect to
	 * Postgres, so there's no point in returning now and having the next
	 * connection attempt fail with something like the following:
	 *
	 * ERROR Connection to database failed: FATAL: the database system is
	 * starting up
	 */
	while (pgSetup->pm_status != POSTMASTER_STATUS_READY)
	{
		int maxRetries = 5;

		if (!get_pgpid(pgSetup, pgIsNotRunningIsOk))
		{
			/*
			 * We failed to read the Postgres pid file, and infinite
			 * looping might not help here anymore. Better give control
			 * back to the launching process (might be init scripts,
			 * systemd or the like) so that they may log a transient
			 * failure and try again.
			 */
			if (!pgIsNotRunningIsOk)
			{
				log_error("Failed to get Postgres pid, "
						  "see above for details");
			}

			/*
			 * we failed to get Postgres pid from the first line of its pid
			 * file, so we consider that Postgres is not running, thus not
			 * ready.
			 */
			return false;
		}

		/*
		 * When starting up we might read the postmaster.pid file too
		 * early, when Postgres is still in its "standalone backend" phase.
		 * Let's give it 250ms before trying again then.
		 */
		if (pgSetup->pidFile.pid < 0)
		{
			pg_usleep(250 * 1000);
			continue;
		}

		/*
		 * Here, we know that Postgres is running, and we even have its
		 * PID. Time to try and read the rest of the PID file. This might
		 * fail when the file isn't complete yet, in which case we're going
		 * to retry.
		 */
		if (!read_pg_pidfile(pgSetup, pgIsNotRunningIsOk, maxRetries))
		{
			log_warn("Failed to read Postgres \"postmaster.pid\" file");
			return false;
		}

		/* avoid an extra wait if that's possible */
		if (pgSetup->pm_status == POSTMASTER_STATUS_READY)
		{
			break;
		}

		log_debug("postmaster status is \"%s\", retrying in %ds.",
				  pmStatusToString(pgSetup->pm_status),
				  PG_AUTOCTL_KEEPER_SLEEP_TIME);

		pg_usleep(PG_AUTOCTL_KEEPER_SLEEP_TIME * 1000 * 1000);
	}

	if (pgSetup->pm_status != POSTMASTER_STATUS_UNKNOWN)
	{
		log_trace("pg_setup_is_ready: %s", pmStatusToString(pgSetup->pm_status));
	}

	return pgSetup->pm_status == POSTMASTER_STATUS_READY;
}


/*
 * pg_setup_wait_until_is_ready loops over pg_setup_is_running() and returns
 * when Postgres is ready. The loop tries every 100ms up to the given timeout,
 * given in seconds.
 */
bool
pg_setup_wait_until_is_ready(PostgresSetup *pgSetup, int timeout, int logLevel)
{
	uint64_t startTime = time(NULL);
	int attempts = 0;

	pid_t previousPostgresPid = pgSetup->pidFile.pid;
	bool pgIsRunning = false;
	bool pgIsReady = false;

	bool missingPgdataIsOk = false;
	bool postgresNotRunningIsOk = true;

	log_trace("pg_setup_wait_until_is_ready");

	for (attempts = 1; !pgIsRunning; attempts++)
	{
		uint64_t now = time(NULL);

		/* sleep 100 ms in between postmaster.pid probes */
		pg_usleep(100 * 1000);

		pgIsRunning = get_pgpid(pgSetup, postgresNotRunningIsOk) &&
					  pgSetup->pidFile.pid > 0;

		/* let's not be THAT verbose about it */
		if ((attempts - 1) % 10 == 0)
		{
			log_trace("pg_setup_wait_until_is_ready(): postgres %s, "
					  "pid %d (was %d), after %ds and %d attempt(s)",
					  pgIsRunning ? "is running" : "is not running",
					  pgSetup->pidFile.pid,
					  previousPostgresPid,
					  (int) (now - startTime),
					  attempts);
<<<<<<< HEAD
		}

		/* we're done if we reach the timeout */
		if ((now - startTime) >= timeout)
		{
			break;
=======
>>>>>>> 11b1ec1d
		}
	}

<<<<<<< HEAD
=======
		/* we're done if we reach the timeout */
		if ((now - startTime) >= timeout)
		{
			break;
		}
	}

>>>>>>> 11b1ec1d
	/*
	 * Now update our pgSetup from the running database, including versions and
	 * all we can discover.
	 */
	if (pgIsRunning && previousPostgresPid != pgSetup->pidFile.pid)
	{
		/*
		 * Update our pgSetup view of Postgres once we have made sure it's
		 * running.
		 */
		PostgresSetup newPgSetup = { 0 };

		if (!pg_setup_init(&newPgSetup,
						   pgSetup,
						   missingPgdataIsOk,
						   postgresNotRunningIsOk))
		{
			/* errors have already been logged */
			log_error("pg_setup_wait_until_is_ready: pg_setup_init is false");
			return false;
		}

		*pgSetup = newPgSetup;


		/* avoid an extra pg_setup_is_ready call if we're all good already */
		pgIsReady = pgSetup->pm_status == POSTMASTER_STATUS_READY;
	}

	/*
	 * Ok so we have a postmaster.pid file with a pid > 0 (not a standalone
	 * backend, the service has started). Postgres might still be "starting"
	 * rather than "ready" though, so let's continue our attempts and make sure
	 * that Postgres is ready.
	 */
	for (; !pgIsReady; attempts++)
	{
		uint64_t now = time(NULL);

		pgIsReady = pg_setup_is_ready(pgSetup, postgresNotRunningIsOk);

		/* let's not be THAT verbose about it */
		if ((attempts - 1) % 10 == 0)
		{
			log_trace("pg_setup_wait_until_is_ready(): pgstatus is %s, "
					  "pid %d (was %d), after %ds and %d attempt(s)",
					  pmStatusToString(pgSetup->pm_status),
					  pgSetup->pidFile.pid,
					  previousPostgresPid,
					  (int) (now - startTime),
					  attempts);
		}

		/* we're done if we reach the timeout */
		if ((now - startTime) >= timeout)
		{
			break;
		}

		/* sleep 100 ms in between postmaster.pid probes */
		pg_usleep(100 * 1000);
	}

	if (!pgIsReady)
	{
		/* offer more diagnostic information to the user */
		postgresNotRunningIsOk = false;
		pgIsReady = pg_setup_is_ready(pgSetup, postgresNotRunningIsOk);

		log_trace("pg_setup_wait_until_is_ready returns %s [%s]",
				  pgIsReady ? "true" : "false",
				  pmStatusToString(pgSetup->pm_status));

		return pgIsReady;
	}

	/* here we know that pgIsReady is true */
	log_level(logLevel,
			  "Postgres is now serving PGDATA \"%s\" on port %d with pid %d",
			  pgSetup->pgdata, pgSetup->pgport, pgSetup->pidFile.pid);
	return true;
}


/*
 * pg_setup_wait_until_is_stopped loops over pg_ctl_status() and returns when
 * Postgres is stopped. The loop tries every 100ms up to the given timeout,
 * given in seconds.
 */
bool
pg_setup_wait_until_is_stopped(PostgresSetup *pgSetup, int timeout, int logLevel)
{
	uint64_t startTime = time(NULL);
	int attempts = 0;
	int status = -1;

	pid_t previousPostgresPid = pgSetup->pidFile.pid;

	bool missingPgdataIsOk = false;
	bool postgresNotRunningIsOk = true;

	for (attempts = 1; status != PG_CTL_STATUS_NOT_RUNNING; attempts++)
	{
		uint64_t now = time(NULL);

		/*
		 * If we don't have a postmaster.pid consider that Postgres is not
		 * running.
		 */
		if (!get_pgpid(pgSetup, postgresNotRunningIsOk))
		{
			return true;
		}

		/* we don't log the output for pg_ctl_status here */
		status = pg_ctl_status(pgSetup->pg_ctl, pgSetup->pgdata, false);

		log_trace("keeper_update_postgres_expected_status(): "
				  "pg_ctl status is %d (we expect %d: not running), "
				  "after %ds and %d attempt(s)",
				  status,
				  PG_CTL_STATUS_NOT_RUNNING,
				  (int) (now - startTime),
				  attempts);

		if (status == PG_CTL_STATUS_NOT_RUNNING)
		{
			return true;
		}

		/* we're done if we reach the timeout */
		if ((now - startTime) >= timeout)
		{
			break;
		}

		/* wait for 100 ms and try again */
		pg_usleep(100 * 1000);
	}

	/* update settings from running database */
	if (previousPostgresPid != pgSetup->pidFile.pid)
	{
		/*
		 * Update our pgSetup view of Postgres once we have made sure it's
		 * running.
		 */
		PostgresSetup newPgSetup = { 0 };

		if (!pg_setup_init(&newPgSetup,
						   pgSetup,
						   missingPgdataIsOk,
						   postgresNotRunningIsOk))
		{
			/* errors have already been logged */
			return false;
		}

		*pgSetup = newPgSetup;

		log_level(logLevel,
				  "Postgres is now stopped for PGDATA \"%s\"",
				  pgSetup->pgdata);
	}

	return status == PG_CTL_STATUS_NOT_RUNNING;
}


/*
 * pg_setup_is_primary returns true when the local PostgreSQL instance is known
 * to not be recovery.
 */
bool
pg_setup_is_primary(PostgresSetup *pgSetup)
{
	if (pg_setup_is_running(pgSetup))
	{
		return !pgSetup->is_in_recovery;
	}
	else
	{
		/*
		 * PostgreSQL is not running, we don't know... assume we're not in
		 * recovery, otherwise `pg_autoctl create` bails out without even
		 * trying.
		 */
		return true;
	}
}


/*
 * pg_setup_get_username returns pgSetup->username when it exists, otherwise it
 * looksup the username in passwd. Lastly it fallsback to the USER environment
 * variable. When nothing works it returns DEFAULT_USERNAME PGUSER is only used
 * when creating our configuration for the first time.
 */
char *
pg_setup_get_username(PostgresSetup *pgSetup)
{
	uid_t uid;
	struct passwd *pw;
	char userEnv[NAMEDATALEN];

	/* use a configured username if provided */
	if (!IS_EMPTY_STRING_BUFFER(pgSetup->username))
	{
		return pgSetup->username;
	}

	log_trace("username not configured");

	/* use the passwd file to find the username, same as whoami */
	uid = geteuid();
	pw = getpwuid(uid);
	if (pw)
	{
		log_trace("username found in passwd: %s", pw->pw_name);

		/* struct passwd is in thread shared space, return a copy */
		return strdup(pw->pw_name);
	}


	/* fallback on USER from env if the user cannot be found in passwd */
	if (get_env_copy("USER", userEnv, NAMEDATALEN))
	{
		log_trace("username found in USER environment variable: %s", userEnv);
		return strdup(userEnv);
	}

	log_trace("username fallback to default: %s", DEFAULT_USERNAME);

	return DEFAULT_USERNAME;
}


/*
 * pg_setup_get_auth_method returns pgSetup->authMethod when it exists,
 * otherwise it returns DEFAULT_AUTH_METHOD
 */
char *
pg_setup_get_auth_method(PostgresSetup *pgSetup)
{
	if (!IS_EMPTY_STRING_BUFFER(pgSetup->authMethod))
	{
		return pgSetup->authMethod;
	}

	log_trace("auth method not configured, falling back to default value : %s",
			  DEFAULT_AUTH_METHOD);

	return DEFAULT_AUTH_METHOD;
}


/*
 * pg_setup_skip_hba_edits returns true when the user had setup pg_autoctl to
 * skip editing HBA entries.
 */
bool
pg_setup_skip_hba_edits(PostgresSetup *pgSetup)
{
	return !IS_EMPTY_STRING_BUFFER(pgSetup->authMethod) &&
		   strcmp(pgSetup->authMethod, SKIP_HBA_AUTH_METHOD) == 0;
}


/*
 * pg_setup_set_absolute_pgdata uses realpath(3) to make sure that we re using
 * the absolute real pathname for PGDATA in our setup, so that services will
 * work correctly after keeper/monitor init, even when initializing in a
 * relative path and starting the service from elsewhere. This function returns
 * true if the pgdata path has been updated in the setup.
 */
bool
pg_setup_set_absolute_pgdata(PostgresSetup *pgSetup)
{
	return normalize_filename(pgSetup->pgdata, pgSetup->pgdata, MAXPGPATH);
}


/*
 * nodeKindFromString returns a PgInstanceKind from a string.
 */
PgInstanceKind
nodeKindFromString(const char *nodeKind)
{
	PgInstanceKind kindArray[] = {
		NODE_KIND_UNKNOWN,
		NODE_KIND_UNKNOWN,
		NODE_KIND_STANDALONE,
		NODE_KIND_CITUS_COORDINATOR,
		NODE_KIND_CITUS_WORKER
	};
	char *kindList[] = {
		"", "unknown", "standalone", "coordinator", "worker", NULL
	};

	for (int listIndex = 0; kindList[listIndex] != NULL; listIndex++)
	{
		char *candidate = kindList[listIndex];

		if (strcmp(nodeKind, candidate) == 0)
		{
			PgInstanceKind pgKind = kindArray[listIndex];
			log_trace("nodeKindFromString: \"%s\" ➜ %d", nodeKind, pgKind);
			return pgKind;
		}
	}

	log_fatal("Failed to parse nodeKind \"%s\"", nodeKind);

	/* never happens, make compiler happy */
	return NODE_KIND_UNKNOWN;
}


/*
 * nodeKindToString returns a textual representatin of given PgInstanceKind.
 * This must be kept in sync with src/monitor/formation_metadata.c function
 * FormationKindFromNodeKindString.
 */
char *
nodeKindToString(PgInstanceKind kind)
{
	switch (kind)
	{
		case NODE_KIND_STANDALONE:
		{
			return "standalone";
		}

		case NODE_KIND_CITUS_COORDINATOR:
		{
			return "coordinator";
		}

		case NODE_KIND_CITUS_WORKER:
		{
			return "worker";
		}

		default:
			log_fatal("nodeKindToString: unknown node kind %d", kind);
			return NULL;
	}

	/* can't happen, keep compiler happy */
	return NULL;
}


/*
 * pmStatusFromString parses the Postgres postmaster.pid PM_STATUS line into
 * our own enum to represent the value.
 */
static PostmasterStatus
pmStatusFromString(const char *postmasterStatus)
{
	if (strcmp(postmasterStatus, PM_STATUS_STARTING) == 0)
	{
		return POSTMASTER_STATUS_STARTING;
	}
	else if (strcmp(postmasterStatus, PM_STATUS_STOPPING) == 0)
	{
		return POSTMASTER_STATUS_STOPPING;
	}
	else if (strcmp(postmasterStatus, PM_STATUS_READY) == 0)
	{
		return POSTMASTER_STATUS_READY;
	}
	else if (strcmp(postmasterStatus, PM_STATUS_STANDBY) == 0)
	{
		return POSTMASTER_STATUS_STANDBY;
	}

	log_warn("Failed to read Postmaster status: \"%s\"", postmasterStatus);
	return POSTMASTER_STATUS_UNKNOWN;
}


/*
 * pmStatusToString returns a textual representation of given Postmaster status
 * given as a PmStatus enum.
 *
 * We're not using the PM_STATUS_READY etc constants here because those are
 * blank-padded to always be the same length, and then the warning messages
 * including "ready " look buggy in a way.
 */
char *
pmStatusToString(PostmasterStatus pm_status)
{
	switch (pm_status)
	{
		case POSTMASTER_STATUS_UNKNOWN:
		{
			return "unknown";
		}

		case POSTMASTER_STATUS_STARTING:
		{
			return "starting";
		}

		case POSTMASTER_STATUS_STOPPING:
		{
			return "stopping";
		}

		case POSTMASTER_STATUS_READY:
		{
			return "ready";
		}

		case POSTMASTER_STATUS_STANDBY:
			return "standby";
	}

	/* keep compiler happy */
	return "unknown";
}


/*
 * pgsetup_get_pgport returns the port to use either from the PGPORT
 * environment variable, or from our default hard-coded value of 5432.
 */
int
pgsetup_get_pgport()
{
	char pgport_env[NAMEDATALEN];
	int pgport = 0;

	if (env_exists("PGPORT") && get_env_copy("PGPORT", pgport_env, NAMEDATALEN))
	{
		if (stringToInt(pgport_env, &pgport) && pgport > 0)
		{
			return pgport;
		}
		else
		{
			log_warn("Failed to parse PGPORT value \"%s\", using %d",
					 pgport_env, POSTGRES_PORT);
			return POSTGRES_PORT;
		}
	}
	else
	{
		/* no PGPORT */
		return POSTGRES_PORT;
	}
}


/*
 * pgsetup_validate_ssl_settings returns true if our SSL settings are following
 * one of the three following cases:
 *
 *  - --no-ssl:          ssl is not activated and no file has been provided
 *  - --ssl-self-signed: ssl is activated and no file has been provided
 *  - --ssl-*-files:     ssl is activated and all the files have been provided
 *
 * Otherwise it logs an error message and return false.
 */
bool
pgsetup_validate_ssl_settings(PostgresSetup *pgSetup)
{
	SSLOptions *ssl = &(pgSetup->ssl);

	log_trace("pgsetup_validate_ssl_settings");

	/*
	 * When using the full SSL options, we validate that the files exists where
	 * given and set the default sslmode to verify-full.
	 *
	 *  --ssl-ca-file
	 *  --ssl-crl-file
	 *  --server-cert
	 *  --server-key
	 */
	if (ssl->active && !ssl->createSelfSignedCert)
	{
		/* we say allFilesGiven but we can do without the CRL file */
		bool allFilesGiven = !IS_EMPTY_STRING_BUFFER(ssl->caFile) &&
							 !IS_EMPTY_STRING_BUFFER(ssl->serverCert) &&
							 !IS_EMPTY_STRING_BUFFER(ssl->serverKey);

		if (!allFilesGiven)
		{
			log_error("Failed to setup SSL with user-provided certificates: "
					  "options --ssl-ca-file --ssl-server-cert --ssl-server-key"
					  "are required.");
			return false;
		}

		/* when given all the files, check they exist */
		if (!file_exists(ssl->caFile))
		{
			log_error("--ssl-ca-file file does not exist at \"%s\"",
					  ssl->caFile);
			return false;
		}

		if (!IS_EMPTY_STRING_BUFFER(ssl->crlFile) && !file_exists(ssl->crlFile))
		{
			log_error("--ssl-crl-file file does not exist at \"%s\"",
					  ssl->crlFile);
			return false;
		}

		if (!file_exists(ssl->serverCert))
		{
			log_error("--server-cert file does not exist at \"%s\"",
					  ssl->serverCert);
			return false;
		}

		if (!file_exists(ssl->serverKey))
		{
			log_error("--server-key file does not exist at \"%s\"",
					  ssl->serverKey);
			return false;
		}

		/* install a default value for --ssl-mode, use verify-full */
		if (ssl->sslMode == SSL_MODE_UNKNOWN)
		{
			ssl->sslMode = SSL_MODE_VERIFY_FULL;
			strlcpy(ssl->sslModeStr,
					pgsetup_sslmode_to_string(ssl->sslMode), SSL_MODE_STRLEN);
			log_info("Using default --ssl-mode \"%s\"", ssl->sslModeStr);
		}

		/*
		 * Normalize the filenames.
		 * We already log errors so we can simply return the result
		 */
		return normalize_filename(pgSetup->ssl.caFile, pgSetup->ssl.caFile,
								  MAXPGPATH) &&
			   normalize_filename(pgSetup->ssl.crlFile, pgSetup->ssl.crlFile,
								  MAXPGPATH) &&
			   normalize_filename(pgSetup->ssl.serverCert, pgSetup->ssl.serverCert,
								  MAXPGPATH) &&
			   normalize_filename(pgSetup->ssl.serverKey, pgSetup->ssl.serverKey,
								  MAXPGPATH);
	}

	/*
	 * When --ssl-self-signed is used, we default to using sslmode=require.
	 * Setting higher than that are wrong, false sense of security.
	 */
	if (ssl->createSelfSignedCert)
	{
		/* in that case we want an sslMode of require at most */
		if (ssl->sslMode > SSL_MODE_REQUIRE)
		{
			log_error("--ssl-mode \"%s\" is not compatible with self-signed "
					  "certificates, please provide certificates signed by "
					  "your trusted CA.",
					  pgsetup_sslmode_to_string(ssl->sslMode));
			log_info("See https://www.postgresql.org/docs/current/libpq-ssl.html"
					 " for details");
			return false;
		}

		if (ssl->sslMode == SSL_MODE_UNKNOWN)
		{
			/* install a default value for --ssl-mode */
			ssl->sslMode = SSL_MODE_REQUIRE;
			strlcpy(ssl->sslModeStr,
					pgsetup_sslmode_to_string(ssl->sslMode), SSL_MODE_STRLEN);
			log_info("Using default --ssl-mode \"%s\"", ssl->sslModeStr);
		}

		log_info("Using --ssl-self-signed: pg_autoctl will "
				 " create self-signed certificates, allowing for "
				 "encrypted network traffic");
		log_warn("Self-signed certificates provide protection against "
				 "eavesdropping; this setup does NOT protect against "
				 "Man-In-The-Middle attacks nor Impersonation attacks.");
		log_warn("See https://www.postgresql.org/docs/current/libpq-ssl.html "
				 "for details");

		return true;
	}

	/* --no-ssl is ok */
	if (ssl->active == 0)
	{
		log_warn("No encryption is used for network traffic! This allows an "
				 "attacker on the network to read all replication data.");
		log_warn("Using --ssl-self-signed instead of --no-ssl is recommend to "
				 "achieve more security with the same ease of deployment.");
		log_warn("See https://www.postgresql.org/docs/current/libpq-ssl.html "
				 "for details on how to improve");

		/* Install a default value for --ssl-mode */
		if (ssl->sslMode == SSL_MODE_UNKNOWN)
		{
			ssl->sslMode = SSL_MODE_PREFER;
			strlcpy(ssl->sslModeStr,
					pgsetup_sslmode_to_string(ssl->sslMode), SSL_MODE_STRLEN);
			log_info("Using default --ssl-mode \"%s\"", ssl->sslModeStr);
		}
		return true;
	}

	return false;
}


/*
 * pg_setup_sslmode_to_string parses a string representing the sslmode into an
 * internal enum value, so that we can easily compare values.
 */
SSLMode
pgsetup_parse_sslmode(const char *sslMode)
{
	SSLMode enumArray[] = {
		SSL_MODE_DISABLE,
		SSL_MODE_ALLOW,
		SSL_MODE_PREFER,
		SSL_MODE_REQUIRE,
		SSL_MODE_VERIFY_CA,
		SSL_MODE_VERIFY_FULL
	};

	char *sslModeArray[] = {
		"disable", "allow", "prefer", "require",
		"verify-ca", "verify-full", NULL
	};

	int sslModeArrayIndex = 0;

	for (sslModeArrayIndex = 0;
		 sslModeArray[sslModeArrayIndex] != NULL;
		 sslModeArrayIndex++)
	{
		if (strcmp(sslMode, sslModeArray[sslModeArrayIndex]) == 0)
		{
			return enumArray[sslModeArrayIndex];
		}
	}

	return SSL_MODE_UNKNOWN;
}


/*
 * pgsetup_sslmode_to_string returns the string representation of the enum.
 */
char *
pgsetup_sslmode_to_string(SSLMode sslMode)
{
	switch (sslMode)
	{
		case SSL_MODE_UNKNOWN:
		{
			return "unknown";
		}

		case SSL_MODE_DISABLE:
		{
			return "disable";
		}

		case SSL_MODE_ALLOW:
		{
			return "allow";
		}

		case SSL_MODE_PREFER:
		{
			return "prefer";
		}

		case SSL_MODE_REQUIRE:
		{
			return "require";
		}

		case SSL_MODE_VERIFY_CA:
		{
			return "verify-ca";
		}

		case SSL_MODE_VERIFY_FULL:
			return "verify-full";
	}

	/* This is a huge bug */
	log_error("BUG: some unknown SSL_MODE enum value was encountered");
	return "unknown";
}<|MERGE_RESOLUTION|>--- conflicted
+++ resolved
@@ -831,17 +831,10 @@
 pg_setup_is_ready(PostgresSetup *pgSetup, bool pgIsNotRunningIsOk)
 {
 	char globalControlPath[MAXPGPATH] = { 0 };
-<<<<<<< HEAD
 
 	/* globalControlFilePath = $PGDATA/global/pg_control */
 	join_path_components(globalControlPath, pgSetup->pgdata, "global/pg_control");
 
-=======
-
-	/* globalControlFilePath = $PGDATA/global/pg_control */
-	join_path_components(globalControlPath, pgSetup->pgdata, "global/pg_control");
-
->>>>>>> 11b1ec1d
 	if (!file_exists(globalControlPath))
 	{
 		return false;
@@ -981,28 +974,15 @@
 					  previousPostgresPid,
 					  (int) (now - startTime),
 					  attempts);
-<<<<<<< HEAD
 		}
 
 		/* we're done if we reach the timeout */
 		if ((now - startTime) >= timeout)
 		{
 			break;
-=======
->>>>>>> 11b1ec1d
-		}
-	}
-
-<<<<<<< HEAD
-=======
-		/* we're done if we reach the timeout */
-		if ((now - startTime) >= timeout)
-		{
-			break;
-		}
-	}
-
->>>>>>> 11b1ec1d
+		}
+	}
+
 	/*
 	 * Now update our pgSetup from the running database, including versions and
 	 * all we can discover.
