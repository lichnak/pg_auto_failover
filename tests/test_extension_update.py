import os
import time

import pgautofailover_utils as pgautofailover
from nose.tools import eq_

cluster = None

def setup_module():
    global cluster
    cluster = pgautofailover.Cluster()

def teardown_module():
    cluster.monitor.stop_pg_autoctl()
    cluster.destroy()

    del os.environ["PG_AUTOCTL_EXTENSION_VERSION"]

def test_000_create_monitor():
    cluster.create_monitor("/tmp/update/monitor")

def test_001_update_extension():
    os.environ["PG_AUTOCTL_DEBUG"] = '1'
    os.environ["PG_AUTOCTL_EXTENSION_VERSION"] = 'dummy'

    cluster.monitor.run(loglevel=pgautofailover.LogLevel.TRACE)
    cluster.monitor.wait_until_pg_is_running()

    results = cluster.monitor.run_sql_query(
        """SELECT installed_version
             FROM pg_available_extensions
            WHERE name = 'pgautofailover'
        """)
<<<<<<< HEAD
    version = results[0][0]

    if version != 'dummy':
        out, err, ret = cluster.monitor.pg_autoctl.stop()
        print("Monitor exit code %d:\n\n%s\n%s" % (ret, out, err))

    assert version == 'dummy'
=======
    eq_(results, [('dummy',)])
>>>>>>> 71a37ae2
<|MERGE_RESOLUTION|>--- conflicted
+++ resolved
@@ -31,14 +31,10 @@
              FROM pg_available_extensions
             WHERE name = 'pgautofailover'
         """)
-<<<<<<< HEAD
     version = results[0][0]
 
     if version != 'dummy':
         out, err, ret = cluster.monitor.pg_autoctl.stop()
         print("Monitor exit code %d:\n\n%s\n%s" % (ret, out, err))
 
-    assert version == 'dummy'
-=======
-    eq_(results, [('dummy',)])
->>>>>>> 71a37ae2
+    assert version == 'dummy'