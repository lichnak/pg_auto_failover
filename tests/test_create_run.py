import pgautofailover_utils as pgautofailover
import time

cluster = None
monitor = None
node1 = None
node2 = None
node3 = None

def setup_module():
    global cluster
    cluster = pgautofailover.Cluster()

def teardown_module():
    cluster.destroy()

def test_000_create_monitor():
    global monitor
    monitor = cluster.create_monitor("/tmp/create-run/monitor")
    monitor.run()
    monitor.wait_until_pg_is_running()

def test_001_init_primary():
    global node1
    node1 = cluster.create_datanode("/tmp/create-run/node1")
    node1.create(run=True)
    assert node1.wait_until_state(target_state="single")
    node1.wait_until_pg_is_running()

def test_002_create_t1():
    node1.run_sql_query("CREATE TABLE t1(a int)")
    node1.run_sql_query("INSERT INTO t1 VALUES (1), (2)")

def test_003_init_secondary():
    global node2
    node2 = cluster.create_datanode("/tmp/create-run/node2")
    node2.create(run=True)
    assert node2.wait_until_state(target_state="secondary", other_node=node1)
    assert node1.wait_until_state(target_state="primary", other_node=node2)

def test_004_read_from_secondary():
    results = node2.run_sql_query("SELECT * FROM t1")
    assert results == [(1,), (2,)]

def test_005_maintenance():
    node2.enable_maintenance()
    assert node2.wait_until_state(target_state="maintenance", other_node=node1)
    node2.fail()
    node1.run_sql_query("INSERT INTO t1 VALUES (3)")
    node2.run()
    node2.disable_maintenance(other_node=node1)
    assert node2.wait_until_pg_is_running()
<<<<<<< HEAD
    assert node1.wait_until_pg_is_running()
=======
>>>>>>> 0471566e
    assert node2.wait_until_state(target_state="secondary", other_node=node1)
    assert node1.wait_until_state(target_state="primary", other_node=node2)

def test_006_fail_primary():
    node1.fail()
    assert node2.wait_until_state(target_state="wait_primary", timeout=180)

def test_007_start_node1_again():
    print("\n%s" % node1.get_events_str())
    node1.create(run = True)
    assert node2.wait_until_state(target_state="primary", other_node=node1)
    assert node1.wait_until_state(target_state="secondary", other_node=node2)

def test_008_read_from_new_secondary():
    node1.wait_until_pg_is_running()
    results = node1.run_sql_query("SELECT * FROM t1 ORDER BY a")
    assert results == [(1,), (2,), (3,)]

def test_009_fail_secondary():
    node1.fail()
    assert node2.wait_until_state(target_state="wait_primary")

def test_010_drop_secondary():
    node1.run()
    assert node1.wait_until_state(target_state="secondary")
    node1.drop()
    assert not node1.pg_is_running()
    assert node2.wait_until_state(target_state="single")<|MERGE_RESOLUTION|>--- conflicted
+++ resolved
@@ -50,10 +50,7 @@
     node2.run()
     node2.disable_maintenance(other_node=node1)
     assert node2.wait_until_pg_is_running()
-<<<<<<< HEAD
     assert node1.wait_until_pg_is_running()
-=======
->>>>>>> 0471566e
     assert node2.wait_until_state(target_state="secondary", other_node=node1)
     assert node1.wait_until_state(target_state="primary", other_node=node2)
 
