--- conflicted
+++ resolved
@@ -46,25 +46,12 @@
     node2.config_set("replication.password", "streaming_password")
 
     node2.run()
-    assert node2.wait_until_state(target_state="secondary")
-    assert node1.wait_until_state(target_state="primary")
+    assert node2.wait_until_state(target_state="secondary", other_node=node1)
+    assert node1.wait_until_state(target_state="primary", other_node=node2)
 
 def test_004_failover():
     print()
     print("Calling pgautofailover.failover() on the monitor")
     cluster.monitor.failover()
-<<<<<<< HEAD
-
-    assert node2.wait_until_state(target_state="primary",
-                                  timeout=900,
-                                  sleep_time=0.1,
-                                  other_node=node1)
-
-    assert node1.wait_until_state(target_state="secondary",
-                                  timeout=900,
-                                  sleep_time=0.1,
-                                  other_node=node2)
-=======
     assert node2.wait_until_state(target_state="primary", other_node=node1)
-    assert node1.wait_until_state(target_state="secondary", other_node=node2)
->>>>>>> 71a37ae2
+    assert node1.wait_until_state(target_state="secondary", other_node=node2)